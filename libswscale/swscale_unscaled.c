--- conflicted
+++ resolved
@@ -960,17 +960,6 @@
         && (!needsDither || (c->flags&(SWS_FAST_BILINEAR|SWS_POINT))))
         c->swScale= rgbToRgbWrapper;
 
-<<<<<<< HEAD
-#define isByteRGB(f) (\
-        f == AV_PIX_FMT_RGB32   ||\
-        f == AV_PIX_FMT_RGB32_1 ||\
-        f == AV_PIX_FMT_RGB24   ||\
-        f == AV_PIX_FMT_BGR32   ||\
-        f == AV_PIX_FMT_BGR32_1 ||\
-        f == AV_PIX_FMT_BGR24)
-
-    if (srcFormat == AV_PIX_FMT_GBR24P && isPlanar(srcFormat) && isByteRGB(dstFormat))
-=======
 #define isByteRGB(f) (             \
         f == AV_PIX_FMT_RGB32   || \
         f == AV_PIX_FMT_RGB32_1 || \
@@ -980,7 +969,6 @@
         f == AV_PIX_FMT_BGR24)
 
     if (srcFormat == AV_PIX_FMT_GBRP && isPlanar(srcFormat) && isByteRGB(dstFormat))
->>>>>>> e58013dd
         c->swScale = planarRgbToRgbWrapper;
 
     /* bswap 16 bits per pixel/component packed formats */
