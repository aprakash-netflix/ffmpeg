/*
 * software RGB to RGB converter
 * pluralize by software PAL8 to RGB converter
 *              software YUV to YUV converter
 *              software YUV to RGB converter
 * Written by Nick Kurshev.
 * palette & YUV & runtime CPU stuff by Michael (michaelni@gmx.at)
 * lot of big-endian byte order fixes by Alex Beregszaszi
 *
 * This file is part of FFmpeg.
 *
 * FFmpeg is free software; you can redistribute it and/or
 * modify it under the terms of the GNU Lesser General Public
 * License as published by the Free Software Foundation; either
 * version 2.1 of the License, or (at your option) any later version.
 *
 * FFmpeg is distributed in the hope that it will be useful,
 * but WITHOUT ANY WARRANTY; without even the implied warranty of
 * MERCHANTABILITY or FITNESS FOR A PARTICULAR PURPOSE.  See the GNU
 * Lesser General Public License for more details.
 *
 * You should have received a copy of the GNU Lesser General Public
 * License along with FFmpeg; if not, write to the Free Software
 * Foundation, Inc., 51 Franklin Street, Fifth Floor, Boston, MA 02110-1301 USA
 */

#include <stddef.h>

#include "libavutil/attributes.h"

#undef PREFETCH
#undef MOVNTQ
#undef EMMS
#undef SFENCE
#undef PAVGB

#if COMPILE_TEMPLATE_AMD3DNOW
#define PREFETCH  "prefetch"
#define PAVGB     "pavgusb"
#elif COMPILE_TEMPLATE_MMXEXT
#define PREFETCH "prefetchnta"
#define PAVGB     "pavgb"
#else
#define PREFETCH  " # nop"
#endif

#if COMPILE_TEMPLATE_AMD3DNOW
/* On K6 femms is faster than emms. On K7 femms is directly mapped to emms. */
#define EMMS     "femms"
#else
#define EMMS     "emms"
#endif

#if COMPILE_TEMPLATE_MMXEXT
#define MOVNTQ "movntq"
#define SFENCE "sfence"
#else
#define MOVNTQ "movq"
#define SFENCE " # nop"
#endif

#if !COMPILE_TEMPLATE_SSE2

#if !COMPILE_TEMPLATE_AMD3DNOW

static inline void RENAME(rgb24tobgr32)(const uint8_t *src, uint8_t *dst, int src_size)
{
    uint8_t *dest = dst;
    const uint8_t *s = src;
    const uint8_t *end;
    const uint8_t *mm_end;
    end = s + src_size;
    __asm__ volatile(PREFETCH"    %0"::"m"(*s):"memory");
    mm_end = end - 23;
    __asm__ volatile("movq        %0, %%mm7"::"m"(mask32a):"memory");
    while (s < mm_end) {
        __asm__ volatile(
            PREFETCH"  32(%1)           \n\t"
            "movd        (%1), %%mm0    \n\t"
            "punpckldq  3(%1), %%mm0    \n\t"
            "movd       6(%1), %%mm1    \n\t"
            "punpckldq  9(%1), %%mm1    \n\t"
            "movd      12(%1), %%mm2    \n\t"
            "punpckldq 15(%1), %%mm2    \n\t"
            "movd      18(%1), %%mm3    \n\t"
            "punpckldq 21(%1), %%mm3    \n\t"
            "por        %%mm7, %%mm0    \n\t"
            "por        %%mm7, %%mm1    \n\t"
            "por        %%mm7, %%mm2    \n\t"
            "por        %%mm7, %%mm3    \n\t"
            MOVNTQ"     %%mm0,   (%0)   \n\t"
            MOVNTQ"     %%mm1,  8(%0)   \n\t"
            MOVNTQ"     %%mm2, 16(%0)   \n\t"
            MOVNTQ"     %%mm3, 24(%0)"
            :: "r"(dest), "r"(s)
            :"memory");
        dest += 32;
        s += 24;
    }
    __asm__ volatile(SFENCE:::"memory");
    __asm__ volatile(EMMS:::"memory");
    while (s < end) {
        *dest++ = *s++;
        *dest++ = *s++;
        *dest++ = *s++;
        *dest++ = 255;
    }
}

#define STORE_BGR24_MMX \
            "psrlq         $8, %%mm2    \n\t" \
            "psrlq         $8, %%mm3    \n\t" \
            "psrlq         $8, %%mm6    \n\t" \
            "psrlq         $8, %%mm7    \n\t" \
            "pand "MANGLE(mask24l)", %%mm0\n\t" \
            "pand "MANGLE(mask24l)", %%mm1\n\t" \
            "pand "MANGLE(mask24l)", %%mm4\n\t" \
            "pand "MANGLE(mask24l)", %%mm5\n\t" \
            "pand "MANGLE(mask24h)", %%mm2\n\t" \
            "pand "MANGLE(mask24h)", %%mm3\n\t" \
            "pand "MANGLE(mask24h)", %%mm6\n\t" \
            "pand "MANGLE(mask24h)", %%mm7\n\t" \
            "por        %%mm2, %%mm0    \n\t" \
            "por        %%mm3, %%mm1    \n\t" \
            "por        %%mm6, %%mm4    \n\t" \
            "por        %%mm7, %%mm5    \n\t" \
 \
            "movq       %%mm1, %%mm2    \n\t" \
            "movq       %%mm4, %%mm3    \n\t" \
            "psllq        $48, %%mm2    \n\t" \
            "psllq        $32, %%mm3    \n\t" \
            "por        %%mm2, %%mm0    \n\t" \
            "psrlq        $16, %%mm1    \n\t" \
            "psrlq        $32, %%mm4    \n\t" \
            "psllq        $16, %%mm5    \n\t" \
            "por        %%mm3, %%mm1    \n\t" \
            "por        %%mm5, %%mm4    \n\t" \
 \
            MOVNTQ"     %%mm0,   (%0)    \n\t" \
            MOVNTQ"     %%mm1,  8(%0)    \n\t" \
            MOVNTQ"     %%mm4, 16(%0)"


static inline void RENAME(rgb32tobgr24)(const uint8_t *src, uint8_t *dst, int src_size)
{
    uint8_t *dest = dst;
    const uint8_t *s = src;
    const uint8_t *end;
    const uint8_t *mm_end;
    end = s + src_size;
    __asm__ volatile(PREFETCH"    %0"::"m"(*s):"memory");
    mm_end = end - 31;
    while (s < mm_end) {
        __asm__ volatile(
            PREFETCH"  32(%1)           \n\t"
            "movq        (%1), %%mm0    \n\t"
            "movq       8(%1), %%mm1    \n\t"
            "movq      16(%1), %%mm4    \n\t"
            "movq      24(%1), %%mm5    \n\t"
            "movq       %%mm0, %%mm2    \n\t"
            "movq       %%mm1, %%mm3    \n\t"
            "movq       %%mm4, %%mm6    \n\t"
            "movq       %%mm5, %%mm7    \n\t"
            STORE_BGR24_MMX
            :: "r"(dest), "r"(s)
            :"memory");
        dest += 24;
        s += 32;
    }
    __asm__ volatile(SFENCE:::"memory");
    __asm__ volatile(EMMS:::"memory");
    while (s < end) {
        *dest++ = *s++;
        *dest++ = *s++;
        *dest++ = *s++;
        s++;
    }
}

/*
 original by Strepto/Astral
 ported to gcc & bugfixed: A'rpi
 MMXEXT, 3DNOW optimization by Nick Kurshev
 32-bit C version, and and&add trick by Michael Niedermayer
*/
static inline void RENAME(rgb15to16)(const uint8_t *src, uint8_t *dst, int src_size)
{
    register const uint8_t* s=src;
    register uint8_t* d=dst;
    register const uint8_t *end;
    const uint8_t *mm_end;
    end = s + src_size;
    __asm__ volatile(PREFETCH"    %0"::"m"(*s));
    __asm__ volatile("movq        %0, %%mm4"::"m"(mask15s));
    mm_end = end - 15;
    while (s<mm_end) {
        __asm__ volatile(
            PREFETCH" 32(%1)        \n\t"
            "movq      (%1), %%mm0  \n\t"
            "movq     8(%1), %%mm2  \n\t"
            "movq     %%mm0, %%mm1  \n\t"
            "movq     %%mm2, %%mm3  \n\t"
            "pand     %%mm4, %%mm0  \n\t"
            "pand     %%mm4, %%mm2  \n\t"
            "paddw    %%mm1, %%mm0  \n\t"
            "paddw    %%mm3, %%mm2  \n\t"
            MOVNTQ"   %%mm0,  (%0)  \n\t"
            MOVNTQ"   %%mm2, 8(%0)"
            :: "r"(d), "r"(s)
        );
        d+=16;
        s+=16;
    }
    __asm__ volatile(SFENCE:::"memory");
    __asm__ volatile(EMMS:::"memory");
    mm_end = end - 3;
    while (s < mm_end) {
        register unsigned x= *((const uint32_t *)s);
        *((uint32_t *)d) = (x&0x7FFF7FFF) + (x&0x7FE07FE0);
        d+=4;
        s+=4;
    }
    if (s < end) {
        register unsigned short x= *((const uint16_t *)s);
        *((uint16_t *)d) = (x&0x7FFF) + (x&0x7FE0);
    }
}

static inline void RENAME(rgb16to15)(const uint8_t *src, uint8_t *dst, int src_size)
{
    register const uint8_t* s=src;
    register uint8_t* d=dst;
    register const uint8_t *end;
    const uint8_t *mm_end;
    end = s + src_size;
    __asm__ volatile(PREFETCH"    %0"::"m"(*s));
    __asm__ volatile("movq        %0, %%mm7"::"m"(mask15rg));
    __asm__ volatile("movq        %0, %%mm6"::"m"(mask15b));
    mm_end = end - 15;
    while (s<mm_end) {
        __asm__ volatile(
            PREFETCH" 32(%1)        \n\t"
            "movq      (%1), %%mm0  \n\t"
            "movq     8(%1), %%mm2  \n\t"
            "movq     %%mm0, %%mm1  \n\t"
            "movq     %%mm2, %%mm3  \n\t"
            "psrlq       $1, %%mm0  \n\t"
            "psrlq       $1, %%mm2  \n\t"
            "pand     %%mm7, %%mm0  \n\t"
            "pand     %%mm7, %%mm2  \n\t"
            "pand     %%mm6, %%mm1  \n\t"
            "pand     %%mm6, %%mm3  \n\t"
            "por      %%mm1, %%mm0  \n\t"
            "por      %%mm3, %%mm2  \n\t"
            MOVNTQ"   %%mm0,  (%0)  \n\t"
            MOVNTQ"   %%mm2, 8(%0)"
            :: "r"(d), "r"(s)
        );
        d+=16;
        s+=16;
    }
    __asm__ volatile(SFENCE:::"memory");
    __asm__ volatile(EMMS:::"memory");
    mm_end = end - 3;
    while (s < mm_end) {
        register uint32_t x= *((const uint32_t*)s);
        *((uint32_t *)d) = ((x>>1)&0x7FE07FE0) | (x&0x001F001F);
        s+=4;
        d+=4;
    }
    if (s < end) {
        register uint16_t x= *((const uint16_t*)s);
        *((uint16_t *)d) = ((x>>1)&0x7FE0) | (x&0x001F);
    }
}

static inline void RENAME(rgb32to16)(const uint8_t *src, uint8_t *dst, int src_size)
{
    const uint8_t *s = src;
    const uint8_t *end;
    const uint8_t *mm_end;
    uint16_t *d = (uint16_t *)dst;
    end = s + src_size;
    mm_end = end - 15;
    __asm__ volatile(
        "movq           %3, %%mm5   \n\t"
        "movq           %4, %%mm6   \n\t"
        "movq           %5, %%mm7   \n\t"
        "jmp 2f                     \n\t"
        ".p2align        4          \n\t"
        "1:                         \n\t"
        PREFETCH"   32(%1)          \n\t"
        "movd         (%1), %%mm0   \n\t"
        "movd        4(%1), %%mm3   \n\t"
        "punpckldq   8(%1), %%mm0   \n\t"
        "punpckldq  12(%1), %%mm3   \n\t"
        "movq        %%mm0, %%mm1   \n\t"
        "movq        %%mm3, %%mm4   \n\t"
        "pand        %%mm6, %%mm0   \n\t"
        "pand        %%mm6, %%mm3   \n\t"
        "pmaddwd     %%mm7, %%mm0   \n\t"
        "pmaddwd     %%mm7, %%mm3   \n\t"
        "pand        %%mm5, %%mm1   \n\t"
        "pand        %%mm5, %%mm4   \n\t"
        "por         %%mm1, %%mm0   \n\t"
        "por         %%mm4, %%mm3   \n\t"
        "psrld          $5, %%mm0   \n\t"
        "pslld         $11, %%mm3   \n\t"
        "por         %%mm3, %%mm0   \n\t"
        MOVNTQ"      %%mm0, (%0)    \n\t"
        "add           $16,  %1     \n\t"
        "add            $8,  %0     \n\t"
        "2:                         \n\t"
        "cmp            %2,  %1     \n\t"
        " jb            1b          \n\t"
        : "+r" (d), "+r"(s)
        : "r" (mm_end), "m" (mask3216g), "m" (mask3216br), "m" (mul3216)
    );
    __asm__ volatile(SFENCE:::"memory");
    __asm__ volatile(EMMS:::"memory");
    while (s < end) {
        register int rgb = *(const uint32_t*)s; s += 4;
        *d++ = ((rgb&0xFF)>>3) + ((rgb&0xFC00)>>5) + ((rgb&0xF80000)>>8);
    }
}

static inline void RENAME(rgb32tobgr16)(const uint8_t *src, uint8_t *dst, int src_size)
{
    const uint8_t *s = src;
    const uint8_t *end;
    const uint8_t *mm_end;
    uint16_t *d = (uint16_t *)dst;
    end = s + src_size;
    __asm__ volatile(PREFETCH"    %0"::"m"(*src):"memory");
    __asm__ volatile(
        "movq          %0, %%mm7    \n\t"
        "movq          %1, %%mm6    \n\t"
        ::"m"(red_16mask),"m"(green_16mask));
    mm_end = end - 15;
    while (s < mm_end) {
        __asm__ volatile(
            PREFETCH"  32(%1)           \n\t"
            "movd        (%1), %%mm0    \n\t"
            "movd       4(%1), %%mm3    \n\t"
            "punpckldq  8(%1), %%mm0    \n\t"
            "punpckldq 12(%1), %%mm3    \n\t"
            "movq       %%mm0, %%mm1    \n\t"
            "movq       %%mm0, %%mm2    \n\t"
            "movq       %%mm3, %%mm4    \n\t"
            "movq       %%mm3, %%mm5    \n\t"
            "psllq         $8, %%mm0    \n\t"
            "psllq         $8, %%mm3    \n\t"
            "pand       %%mm7, %%mm0    \n\t"
            "pand       %%mm7, %%mm3    \n\t"
            "psrlq         $5, %%mm1    \n\t"
            "psrlq         $5, %%mm4    \n\t"
            "pand       %%mm6, %%mm1    \n\t"
            "pand       %%mm6, %%mm4    \n\t"
            "psrlq        $19, %%mm2    \n\t"
            "psrlq        $19, %%mm5    \n\t"
            "pand          %2, %%mm2    \n\t"
            "pand          %2, %%mm5    \n\t"
            "por        %%mm1, %%mm0    \n\t"
            "por        %%mm4, %%mm3    \n\t"
            "por        %%mm2, %%mm0    \n\t"
            "por        %%mm5, %%mm3    \n\t"
            "psllq        $16, %%mm3    \n\t"
            "por        %%mm3, %%mm0    \n\t"
            MOVNTQ"     %%mm0, (%0)     \n\t"
            :: "r"(d),"r"(s),"m"(blue_16mask):"memory");
        d += 4;
        s += 16;
    }
    __asm__ volatile(SFENCE:::"memory");
    __asm__ volatile(EMMS:::"memory");
    while (s < end) {
        register int rgb = *(const uint32_t*)s; s += 4;
        *d++ = ((rgb&0xF8)<<8) + ((rgb&0xFC00)>>5) + ((rgb&0xF80000)>>19);
    }
}

static inline void RENAME(rgb32to15)(const uint8_t *src, uint8_t *dst, int src_size)
{
    const uint8_t *s = src;
    const uint8_t *end;
    const uint8_t *mm_end;
    uint16_t *d = (uint16_t *)dst;
    end = s + src_size;
    mm_end = end - 15;
    __asm__ volatile(
        "movq           %3, %%mm5   \n\t"
        "movq           %4, %%mm6   \n\t"
        "movq           %5, %%mm7   \n\t"
        "jmp            2f          \n\t"
        ".p2align        4          \n\t"
        "1:                         \n\t"
        PREFETCH"   32(%1)          \n\t"
        "movd         (%1), %%mm0   \n\t"
        "movd        4(%1), %%mm3   \n\t"
        "punpckldq   8(%1), %%mm0   \n\t"
        "punpckldq  12(%1), %%mm3   \n\t"
        "movq        %%mm0, %%mm1   \n\t"
        "movq        %%mm3, %%mm4   \n\t"
        "pand        %%mm6, %%mm0   \n\t"
        "pand        %%mm6, %%mm3   \n\t"
        "pmaddwd     %%mm7, %%mm0   \n\t"
        "pmaddwd     %%mm7, %%mm3   \n\t"
        "pand        %%mm5, %%mm1   \n\t"
        "pand        %%mm5, %%mm4   \n\t"
        "por         %%mm1, %%mm0   \n\t"
        "por         %%mm4, %%mm3   \n\t"
        "psrld          $6, %%mm0   \n\t"
        "pslld         $10, %%mm3   \n\t"
        "por         %%mm3, %%mm0   \n\t"
        MOVNTQ"      %%mm0, (%0)    \n\t"
        "add           $16,  %1     \n\t"
        "add            $8,  %0     \n\t"
        "2:                         \n\t"
        "cmp            %2,  %1     \n\t"
        " jb            1b          \n\t"
        : "+r" (d), "+r"(s)
        : "r" (mm_end), "m" (mask3215g), "m" (mask3216br), "m" (mul3215)
    );
    __asm__ volatile(SFENCE:::"memory");
    __asm__ volatile(EMMS:::"memory");
    while (s < end) {
        register int rgb = *(const uint32_t*)s; s += 4;
        *d++ = ((rgb&0xFF)>>3) + ((rgb&0xF800)>>6) + ((rgb&0xF80000)>>9);
    }
}

static inline void RENAME(rgb32tobgr15)(const uint8_t *src, uint8_t *dst, int src_size)
{
    const uint8_t *s = src;
    const uint8_t *end;
    const uint8_t *mm_end;
    uint16_t *d = (uint16_t *)dst;
    end = s + src_size;
    __asm__ volatile(PREFETCH"    %0"::"m"(*src):"memory");
    __asm__ volatile(
        "movq          %0, %%mm7    \n\t"
        "movq          %1, %%mm6    \n\t"
        ::"m"(red_15mask),"m"(green_15mask));
    mm_end = end - 15;
    while (s < mm_end) {
        __asm__ volatile(
            PREFETCH"  32(%1)           \n\t"
            "movd        (%1), %%mm0    \n\t"
            "movd       4(%1), %%mm3    \n\t"
            "punpckldq  8(%1), %%mm0    \n\t"
            "punpckldq 12(%1), %%mm3    \n\t"
            "movq       %%mm0, %%mm1    \n\t"
            "movq       %%mm0, %%mm2    \n\t"
            "movq       %%mm3, %%mm4    \n\t"
            "movq       %%mm3, %%mm5    \n\t"
            "psllq         $7, %%mm0    \n\t"
            "psllq         $7, %%mm3    \n\t"
            "pand       %%mm7, %%mm0    \n\t"
            "pand       %%mm7, %%mm3    \n\t"
            "psrlq         $6, %%mm1    \n\t"
            "psrlq         $6, %%mm4    \n\t"
            "pand       %%mm6, %%mm1    \n\t"
            "pand       %%mm6, %%mm4    \n\t"
            "psrlq        $19, %%mm2    \n\t"
            "psrlq        $19, %%mm5    \n\t"
            "pand          %2, %%mm2    \n\t"
            "pand          %2, %%mm5    \n\t"
            "por        %%mm1, %%mm0    \n\t"
            "por        %%mm4, %%mm3    \n\t"
            "por        %%mm2, %%mm0    \n\t"
            "por        %%mm5, %%mm3    \n\t"
            "psllq        $16, %%mm3    \n\t"
            "por        %%mm3, %%mm0    \n\t"
            MOVNTQ"     %%mm0, (%0)     \n\t"
            ::"r"(d),"r"(s),"m"(blue_15mask):"memory");
        d += 4;
        s += 16;
    }
    __asm__ volatile(SFENCE:::"memory");
    __asm__ volatile(EMMS:::"memory");
    while (s < end) {
        register int rgb = *(const uint32_t*)s; s += 4;
        *d++ = ((rgb&0xF8)<<7) + ((rgb&0xF800)>>6) + ((rgb&0xF80000)>>19);
    }
}

static inline void RENAME(rgb24tobgr16)(const uint8_t *src, uint8_t *dst, int src_size)
{
    const uint8_t *s = src;
    const uint8_t *end;
    const uint8_t *mm_end;
    uint16_t *d = (uint16_t *)dst;
    end = s + src_size;
    __asm__ volatile(PREFETCH"    %0"::"m"(*src):"memory");
    __asm__ volatile(
        "movq         %0, %%mm7     \n\t"
        "movq         %1, %%mm6     \n\t"
        ::"m"(red_16mask),"m"(green_16mask));
    mm_end = end - 11;
    while (s < mm_end) {
        __asm__ volatile(
            PREFETCH"  32(%1)           \n\t"
            "movd        (%1), %%mm0    \n\t"
            "movd       3(%1), %%mm3    \n\t"
            "punpckldq  6(%1), %%mm0    \n\t"
            "punpckldq  9(%1), %%mm3    \n\t"
            "movq       %%mm0, %%mm1    \n\t"
            "movq       %%mm0, %%mm2    \n\t"
            "movq       %%mm3, %%mm4    \n\t"
            "movq       %%mm3, %%mm5    \n\t"
            "psrlq         $3, %%mm0    \n\t"
            "psrlq         $3, %%mm3    \n\t"
            "pand          %2, %%mm0    \n\t"
            "pand          %2, %%mm3    \n\t"
            "psrlq         $5, %%mm1    \n\t"
            "psrlq         $5, %%mm4    \n\t"
            "pand       %%mm6, %%mm1    \n\t"
            "pand       %%mm6, %%mm4    \n\t"
            "psrlq         $8, %%mm2    \n\t"
            "psrlq         $8, %%mm5    \n\t"
            "pand       %%mm7, %%mm2    \n\t"
            "pand       %%mm7, %%mm5    \n\t"
            "por        %%mm1, %%mm0    \n\t"
            "por        %%mm4, %%mm3    \n\t"
            "por        %%mm2, %%mm0    \n\t"
            "por        %%mm5, %%mm3    \n\t"
            "psllq        $16, %%mm3    \n\t"
            "por        %%mm3, %%mm0    \n\t"
            MOVNTQ"     %%mm0, (%0)     \n\t"
            ::"r"(d),"r"(s),"m"(blue_16mask):"memory");
        d += 4;
        s += 12;
    }
    __asm__ volatile(SFENCE:::"memory");
    __asm__ volatile(EMMS:::"memory");
    while (s < end) {
        const int b = *s++;
        const int g = *s++;
        const int r = *s++;
        *d++ = (b>>3) | ((g&0xFC)<<3) | ((r&0xF8)<<8);
    }
}

static inline void RENAME(rgb24to16)(const uint8_t *src, uint8_t *dst, int src_size)
{
    const uint8_t *s = src;
    const uint8_t *end;
    const uint8_t *mm_end;
    uint16_t *d = (uint16_t *)dst;
    end = s + src_size;
    __asm__ volatile(PREFETCH"    %0"::"m"(*src):"memory");
    __asm__ volatile(
        "movq         %0, %%mm7     \n\t"
        "movq         %1, %%mm6     \n\t"
        ::"m"(red_16mask),"m"(green_16mask));
    mm_end = end - 15;
    while (s < mm_end) {
        __asm__ volatile(
            PREFETCH"  32(%1)           \n\t"
            "movd        (%1), %%mm0    \n\t"
            "movd       3(%1), %%mm3    \n\t"
            "punpckldq  6(%1), %%mm0    \n\t"
            "punpckldq  9(%1), %%mm3    \n\t"
            "movq       %%mm0, %%mm1    \n\t"
            "movq       %%mm0, %%mm2    \n\t"
            "movq       %%mm3, %%mm4    \n\t"
            "movq       %%mm3, %%mm5    \n\t"
            "psllq         $8, %%mm0    \n\t"
            "psllq         $8, %%mm3    \n\t"
            "pand       %%mm7, %%mm0    \n\t"
            "pand       %%mm7, %%mm3    \n\t"
            "psrlq         $5, %%mm1    \n\t"
            "psrlq         $5, %%mm4    \n\t"
            "pand       %%mm6, %%mm1    \n\t"
            "pand       %%mm6, %%mm4    \n\t"
            "psrlq        $19, %%mm2    \n\t"
            "psrlq        $19, %%mm5    \n\t"
            "pand          %2, %%mm2    \n\t"
            "pand          %2, %%mm5    \n\t"
            "por        %%mm1, %%mm0    \n\t"
            "por        %%mm4, %%mm3    \n\t"
            "por        %%mm2, %%mm0    \n\t"
            "por        %%mm5, %%mm3    \n\t"
            "psllq        $16, %%mm3    \n\t"
            "por        %%mm3, %%mm0    \n\t"
            MOVNTQ"     %%mm0, (%0)     \n\t"
            ::"r"(d),"r"(s),"m"(blue_16mask):"memory");
        d += 4;
        s += 12;
    }
    __asm__ volatile(SFENCE:::"memory");
    __asm__ volatile(EMMS:::"memory");
    while (s < end) {
        const int r = *s++;
        const int g = *s++;
        const int b = *s++;
        *d++ = (b>>3) | ((g&0xFC)<<3) | ((r&0xF8)<<8);
    }
}

static inline void RENAME(rgb24tobgr15)(const uint8_t *src, uint8_t *dst, int src_size)
{
    const uint8_t *s = src;
    const uint8_t *end;
    const uint8_t *mm_end;
    uint16_t *d = (uint16_t *)dst;
    end = s + src_size;
    __asm__ volatile(PREFETCH"    %0"::"m"(*src):"memory");
    __asm__ volatile(
        "movq          %0, %%mm7    \n\t"
        "movq          %1, %%mm6    \n\t"
        ::"m"(red_15mask),"m"(green_15mask));
    mm_end = end - 11;
    while (s < mm_end) {
        __asm__ volatile(
            PREFETCH"  32(%1)           \n\t"
            "movd        (%1), %%mm0    \n\t"
            "movd       3(%1), %%mm3    \n\t"
            "punpckldq  6(%1), %%mm0    \n\t"
            "punpckldq  9(%1), %%mm3    \n\t"
            "movq       %%mm0, %%mm1    \n\t"
            "movq       %%mm0, %%mm2    \n\t"
            "movq       %%mm3, %%mm4    \n\t"
            "movq       %%mm3, %%mm5    \n\t"
            "psrlq         $3, %%mm0    \n\t"
            "psrlq         $3, %%mm3    \n\t"
            "pand          %2, %%mm0    \n\t"
            "pand          %2, %%mm3    \n\t"
            "psrlq         $6, %%mm1    \n\t"
            "psrlq         $6, %%mm4    \n\t"
            "pand       %%mm6, %%mm1    \n\t"
            "pand       %%mm6, %%mm4    \n\t"
            "psrlq         $9, %%mm2    \n\t"
            "psrlq         $9, %%mm5    \n\t"
            "pand       %%mm7, %%mm2    \n\t"
            "pand       %%mm7, %%mm5    \n\t"
            "por        %%mm1, %%mm0    \n\t"
            "por        %%mm4, %%mm3    \n\t"
            "por        %%mm2, %%mm0    \n\t"
            "por        %%mm5, %%mm3    \n\t"
            "psllq        $16, %%mm3    \n\t"
            "por        %%mm3, %%mm0    \n\t"
            MOVNTQ"     %%mm0, (%0)     \n\t"
            ::"r"(d),"r"(s),"m"(blue_15mask):"memory");
        d += 4;
        s += 12;
    }
    __asm__ volatile(SFENCE:::"memory");
    __asm__ volatile(EMMS:::"memory");
    while (s < end) {
        const int b = *s++;
        const int g = *s++;
        const int r = *s++;
        *d++ = (b>>3) | ((g&0xF8)<<2) | ((r&0xF8)<<7);
    }
}

static inline void RENAME(rgb24to15)(const uint8_t *src, uint8_t *dst, int src_size)
{
    const uint8_t *s = src;
    const uint8_t *end;
    const uint8_t *mm_end;
    uint16_t *d = (uint16_t *)dst;
    end = s + src_size;
    __asm__ volatile(PREFETCH"    %0"::"m"(*src):"memory");
    __asm__ volatile(
        "movq         %0, %%mm7     \n\t"
        "movq         %1, %%mm6     \n\t"
        ::"m"(red_15mask),"m"(green_15mask));
    mm_end = end - 15;
    while (s < mm_end) {
        __asm__ volatile(
            PREFETCH" 32(%1)            \n\t"
            "movd       (%1), %%mm0     \n\t"
            "movd      3(%1), %%mm3     \n\t"
            "punpckldq 6(%1), %%mm0     \n\t"
            "punpckldq 9(%1), %%mm3     \n\t"
            "movq      %%mm0, %%mm1     \n\t"
            "movq      %%mm0, %%mm2     \n\t"
            "movq      %%mm3, %%mm4     \n\t"
            "movq      %%mm3, %%mm5     \n\t"
            "psllq        $7, %%mm0     \n\t"
            "psllq        $7, %%mm3     \n\t"
            "pand      %%mm7, %%mm0     \n\t"
            "pand      %%mm7, %%mm3     \n\t"
            "psrlq        $6, %%mm1     \n\t"
            "psrlq        $6, %%mm4     \n\t"
            "pand      %%mm6, %%mm1     \n\t"
            "pand      %%mm6, %%mm4     \n\t"
            "psrlq       $19, %%mm2     \n\t"
            "psrlq       $19, %%mm5     \n\t"
            "pand         %2, %%mm2     \n\t"
            "pand         %2, %%mm5     \n\t"
            "por       %%mm1, %%mm0     \n\t"
            "por       %%mm4, %%mm3     \n\t"
            "por       %%mm2, %%mm0     \n\t"
            "por       %%mm5, %%mm3     \n\t"
            "psllq       $16, %%mm3     \n\t"
            "por       %%mm3, %%mm0     \n\t"
            MOVNTQ"    %%mm0, (%0)      \n\t"
            ::"r"(d),"r"(s),"m"(blue_15mask):"memory");
        d += 4;
        s += 12;
    }
    __asm__ volatile(SFENCE:::"memory");
    __asm__ volatile(EMMS:::"memory");
    while (s < end) {
        const int r = *s++;
        const int g = *s++;
        const int b = *s++;
        *d++ = (b>>3) | ((g&0xF8)<<2) | ((r&0xF8)<<7);
    }
}

static inline void RENAME(rgb15tobgr24)(const uint8_t *src, uint8_t *dst, int src_size)
{
    const uint16_t *end;
    const uint16_t *mm_end;
    uint8_t *d = dst;
    const uint16_t *s = (const uint16_t*)src;
    end = s + src_size/2;
    __asm__ volatile(PREFETCH"    %0"::"m"(*s):"memory");
    mm_end = end - 7;
    while (s < mm_end) {
        __asm__ volatile(
            PREFETCH"  32(%1)           \n\t"
            "movq        (%1), %%mm0    \n\t"
            "movq        (%1), %%mm1    \n\t"
            "movq        (%1), %%mm2    \n\t"
            "pand          %2, %%mm0    \n\t"
            "pand          %3, %%mm1    \n\t"
            "pand          %4, %%mm2    \n\t"
            "psllq         $5, %%mm0    \n\t"
            "pmulhw        "MANGLE(mul15_mid)", %%mm0    \n\t"
            "pmulhw        "MANGLE(mul15_mid)", %%mm1    \n\t"
            "pmulhw        "MANGLE(mul15_hi)", %%mm2    \n\t"
            "movq       %%mm0, %%mm3    \n\t"
            "movq       %%mm1, %%mm4    \n\t"
            "movq       %%mm2, %%mm5    \n\t"
            "punpcklwd     %5, %%mm0    \n\t"
            "punpcklwd     %5, %%mm1    \n\t"
            "punpcklwd     %5, %%mm2    \n\t"
            "punpckhwd     %5, %%mm3    \n\t"
            "punpckhwd     %5, %%mm4    \n\t"
            "punpckhwd     %5, %%mm5    \n\t"
            "psllq         $8, %%mm1    \n\t"
            "psllq        $16, %%mm2    \n\t"
            "por        %%mm1, %%mm0    \n\t"
            "por        %%mm2, %%mm0    \n\t"
            "psllq         $8, %%mm4    \n\t"
            "psllq        $16, %%mm5    \n\t"
            "por        %%mm4, %%mm3    \n\t"
            "por        %%mm5, %%mm3    \n\t"

            "movq       %%mm0, %%mm6    \n\t"
            "movq       %%mm3, %%mm7    \n\t"

            "movq       8(%1), %%mm0    \n\t"
            "movq       8(%1), %%mm1    \n\t"
            "movq       8(%1), %%mm2    \n\t"
            "pand          %2, %%mm0    \n\t"
            "pand          %3, %%mm1    \n\t"
            "pand          %4, %%mm2    \n\t"
            "psllq         $5, %%mm0    \n\t"
            "pmulhw        "MANGLE(mul15_mid)", %%mm0    \n\t"
            "pmulhw        "MANGLE(mul15_mid)", %%mm1    \n\t"
            "pmulhw        "MANGLE(mul15_hi)", %%mm2    \n\t"
            "movq       %%mm0, %%mm3    \n\t"
            "movq       %%mm1, %%mm4    \n\t"
            "movq       %%mm2, %%mm5    \n\t"
            "punpcklwd     %5, %%mm0    \n\t"
            "punpcklwd     %5, %%mm1    \n\t"
            "punpcklwd     %5, %%mm2    \n\t"
            "punpckhwd     %5, %%mm3    \n\t"
            "punpckhwd     %5, %%mm4    \n\t"
            "punpckhwd     %5, %%mm5    \n\t"
            "psllq         $8, %%mm1    \n\t"
            "psllq        $16, %%mm2    \n\t"
            "por        %%mm1, %%mm0    \n\t"
            "por        %%mm2, %%mm0    \n\t"
            "psllq         $8, %%mm4    \n\t"
            "psllq        $16, %%mm5    \n\t"
            "por        %%mm4, %%mm3    \n\t"
            "por        %%mm5, %%mm3    \n\t"

            :"=m"(*d)
            :"r"(s),"m"(mask15b),"m"(mask15g),"m"(mask15r), "m"(mmx_null)
            :"memory");
        /* borrowed 32 to 24 */
        __asm__ volatile(
            "movq       %%mm0, %%mm4    \n\t"
            "movq       %%mm3, %%mm5    \n\t"
            "movq       %%mm6, %%mm0    \n\t"
            "movq       %%mm7, %%mm1    \n\t"

            "movq       %%mm4, %%mm6    \n\t"
            "movq       %%mm5, %%mm7    \n\t"
            "movq       %%mm0, %%mm2    \n\t"
            "movq       %%mm1, %%mm3    \n\t"

            STORE_BGR24_MMX

            :: "r"(d), "m"(*s)
            :"memory");
        d += 24;
        s += 8;
    }
    __asm__ volatile(SFENCE:::"memory");
    __asm__ volatile(EMMS:::"memory");
    while (s < end) {
        register uint16_t bgr;
        bgr = *s++;
        *d++ = ((bgr&0x1F)<<3) | ((bgr&0x1F)>>2);
        *d++ = ((bgr&0x3E0)>>2) | ((bgr&0x3E0)>>7);
        *d++ = ((bgr&0x7C00)>>7) | ((bgr&0x7C00)>>12);
    }
}

static inline void RENAME(rgb16tobgr24)(const uint8_t *src, uint8_t *dst, int src_size)
{
    const uint16_t *end;
    const uint16_t *mm_end;
    uint8_t *d = (uint8_t *)dst;
    const uint16_t *s = (const uint16_t *)src;
    end = s + src_size/2;
    __asm__ volatile(PREFETCH"    %0"::"m"(*s):"memory");
    mm_end = end - 7;
    while (s < mm_end) {
        __asm__ volatile(
            PREFETCH"  32(%1)           \n\t"
            "movq        (%1), %%mm0    \n\t"
            "movq        (%1), %%mm1    \n\t"
            "movq        (%1), %%mm2    \n\t"
            "pand          %2, %%mm0    \n\t"
            "pand          %3, %%mm1    \n\t"
            "pand          %4, %%mm2    \n\t"
            "psllq         $5, %%mm0    \n\t"
            "psrlq         $1, %%mm2    \n\t"
            "pmulhw        "MANGLE(mul15_mid)", %%mm0    \n\t"
            "pmulhw        "MANGLE(mul16_mid)", %%mm1    \n\t"
            "pmulhw        "MANGLE(mul15_hi)", %%mm2    \n\t"
            "movq       %%mm0, %%mm3    \n\t"
            "movq       %%mm1, %%mm4    \n\t"
            "movq       %%mm2, %%mm5    \n\t"
            "punpcklwd     %5, %%mm0    \n\t"
            "punpcklwd     %5, %%mm1    \n\t"
            "punpcklwd     %5, %%mm2    \n\t"
            "punpckhwd     %5, %%mm3    \n\t"
            "punpckhwd     %5, %%mm4    \n\t"
            "punpckhwd     %5, %%mm5    \n\t"
            "psllq         $8, %%mm1    \n\t"
            "psllq        $16, %%mm2    \n\t"
            "por        %%mm1, %%mm0    \n\t"
            "por        %%mm2, %%mm0    \n\t"
            "psllq         $8, %%mm4    \n\t"
            "psllq        $16, %%mm5    \n\t"
            "por        %%mm4, %%mm3    \n\t"
            "por        %%mm5, %%mm3    \n\t"

            "movq       %%mm0, %%mm6    \n\t"
            "movq       %%mm3, %%mm7    \n\t"

            "movq       8(%1), %%mm0    \n\t"
            "movq       8(%1), %%mm1    \n\t"
            "movq       8(%1), %%mm2    \n\t"
            "pand          %2, %%mm0    \n\t"
            "pand          %3, %%mm1    \n\t"
            "pand          %4, %%mm2    \n\t"
            "psllq         $5, %%mm0    \n\t"
            "psrlq         $1, %%mm2    \n\t"
            "pmulhw        "MANGLE(mul15_mid)", %%mm0    \n\t"
            "pmulhw        "MANGLE(mul16_mid)", %%mm1    \n\t"
            "pmulhw        "MANGLE(mul15_hi)", %%mm2    \n\t"
            "movq       %%mm0, %%mm3    \n\t"
            "movq       %%mm1, %%mm4    \n\t"
            "movq       %%mm2, %%mm5    \n\t"
            "punpcklwd     %5, %%mm0    \n\t"
            "punpcklwd     %5, %%mm1    \n\t"
            "punpcklwd     %5, %%mm2    \n\t"
            "punpckhwd     %5, %%mm3    \n\t"
            "punpckhwd     %5, %%mm4    \n\t"
            "punpckhwd     %5, %%mm5    \n\t"
            "psllq         $8, %%mm1    \n\t"
            "psllq        $16, %%mm2    \n\t"
            "por        %%mm1, %%mm0    \n\t"
            "por        %%mm2, %%mm0    \n\t"
            "psllq         $8, %%mm4    \n\t"
            "psllq        $16, %%mm5    \n\t"
            "por        %%mm4, %%mm3    \n\t"
            "por        %%mm5, %%mm3    \n\t"
            :"=m"(*d)
            :"r"(s),"m"(mask16b),"m"(mask16g),"m"(mask16r),"m"(mmx_null)
            :"memory");
        /* borrowed 32 to 24 */
        __asm__ volatile(
            "movq       %%mm0, %%mm4    \n\t"
            "movq       %%mm3, %%mm5    \n\t"
            "movq       %%mm6, %%mm0    \n\t"
            "movq       %%mm7, %%mm1    \n\t"

            "movq       %%mm4, %%mm6    \n\t"
            "movq       %%mm5, %%mm7    \n\t"
            "movq       %%mm0, %%mm2    \n\t"
            "movq       %%mm1, %%mm3    \n\t"

            STORE_BGR24_MMX

            :: "r"(d), "m"(*s)
            :"memory");
        d += 24;
        s += 8;
    }
    __asm__ volatile(SFENCE:::"memory");
    __asm__ volatile(EMMS:::"memory");
    while (s < end) {
        register uint16_t bgr;
        bgr = *s++;
        *d++ = ((bgr&0x1F)<<3) | ((bgr&0x1F)>>2);
        *d++ = ((bgr&0x7E0)>>3) | ((bgr&0x7E0)>>9);
        *d++ = ((bgr&0xF800)>>8) | ((bgr&0xF800)>>13);
    }
}

/*
 * mm0 = 00 B3 00 B2 00 B1 00 B0
 * mm1 = 00 G3 00 G2 00 G1 00 G0
 * mm2 = 00 R3 00 R2 00 R1 00 R0
 * mm6 = FF FF FF FF FF FF FF FF
 * mm7 = 00 00 00 00 00 00 00 00
 */
#define PACK_RGB32 \
    "packuswb   %%mm7, %%mm0    \n\t" /* 00 00 00 00 B3 B2 B1 B0 */ \
    "packuswb   %%mm7, %%mm1    \n\t" /* 00 00 00 00 G3 G2 G1 G0 */ \
    "packuswb   %%mm7, %%mm2    \n\t" /* 00 00 00 00 R3 R2 R1 R0 */ \
    "punpcklbw  %%mm1, %%mm0    \n\t" /* G3 B3 G2 B2 G1 B1 G0 B0 */ \
    "punpcklbw  %%mm6, %%mm2    \n\t" /* FF R3 FF R2 FF R1 FF R0 */ \
    "movq       %%mm0, %%mm3    \n\t"                               \
    "punpcklwd  %%mm2, %%mm0    \n\t" /* FF R1 G1 B1 FF R0 G0 B0 */ \
    "punpckhwd  %%mm2, %%mm3    \n\t" /* FF R3 G3 B3 FF R2 G2 B2 */ \
    MOVNTQ"     %%mm0,  (%0)    \n\t"                               \
    MOVNTQ"     %%mm3, 8(%0)    \n\t"                               \

static inline void RENAME(rgb15to32)(const uint8_t *src, uint8_t *dst, int src_size)
{
    const uint16_t *end;
    const uint16_t *mm_end;
    uint8_t *d = dst;
    const uint16_t *s = (const uint16_t *)src;
    end = s + src_size/2;
    __asm__ volatile(PREFETCH"    %0"::"m"(*s):"memory");
    __asm__ volatile("pxor    %%mm7,%%mm7    \n\t":::"memory");
    __asm__ volatile("pcmpeqd %%mm6,%%mm6    \n\t":::"memory");
    mm_end = end - 3;
    while (s < mm_end) {
        __asm__ volatile(
            PREFETCH"  32(%1)           \n\t"
            "movq        (%1), %%mm0    \n\t"
            "movq        (%1), %%mm1    \n\t"
            "movq        (%1), %%mm2    \n\t"
            "pand          %2, %%mm0    \n\t"
            "pand          %3, %%mm1    \n\t"
            "pand          %4, %%mm2    \n\t"
            "psllq         $5, %%mm0    \n\t"
            "pmulhw        %5, %%mm0    \n\t"
            "pmulhw        %5, %%mm1    \n\t"
            "pmulhw        "MANGLE(mul15_hi)", %%mm2    \n\t"
            PACK_RGB32
            ::"r"(d),"r"(s),"m"(mask15b),"m"(mask15g),"m"(mask15r) ,"m"(mul15_mid)
            :"memory");
        d += 16;
        s += 4;
    }
    __asm__ volatile(SFENCE:::"memory");
    __asm__ volatile(EMMS:::"memory");
    while (s < end) {
        register uint16_t bgr;
        bgr = *s++;
        *d++ = ((bgr&0x1F)<<3) | ((bgr&0x1F)>>2);
        *d++ = ((bgr&0x3E0)>>2) | ((bgr&0x3E0)>>7);
        *d++ = ((bgr&0x7C00)>>7) | ((bgr&0x7C00)>>12);
        *d++ = 255;
    }
}

static inline void RENAME(rgb16to32)(const uint8_t *src, uint8_t *dst, int src_size)
{
    const uint16_t *end;
    const uint16_t *mm_end;
    uint8_t *d = dst;
    const uint16_t *s = (const uint16_t*)src;
    end = s + src_size/2;
    __asm__ volatile(PREFETCH"    %0"::"m"(*s):"memory");
    __asm__ volatile("pxor    %%mm7,%%mm7    \n\t":::"memory");
    __asm__ volatile("pcmpeqd %%mm6,%%mm6    \n\t":::"memory");
    mm_end = end - 3;
    while (s < mm_end) {
        __asm__ volatile(
            PREFETCH"  32(%1)           \n\t"
            "movq        (%1), %%mm0    \n\t"
            "movq        (%1), %%mm1    \n\t"
            "movq        (%1), %%mm2    \n\t"
            "pand          %2, %%mm0    \n\t"
            "pand          %3, %%mm1    \n\t"
            "pand          %4, %%mm2    \n\t"
            "psllq         $5, %%mm0    \n\t"
            "psrlq         $1, %%mm2    \n\t"
            "pmulhw        %5, %%mm0    \n\t"
            "pmulhw        "MANGLE(mul16_mid)", %%mm1    \n\t"
            "pmulhw        "MANGLE(mul15_hi)", %%mm2    \n\t"
            PACK_RGB32
            ::"r"(d),"r"(s),"m"(mask16b),"m"(mask16g),"m"(mask16r),"m"(mul15_mid)
            :"memory");
        d += 16;
        s += 4;
    }
    __asm__ volatile(SFENCE:::"memory");
    __asm__ volatile(EMMS:::"memory");
    while (s < end) {
        register uint16_t bgr;
        bgr = *s++;
        *d++ = ((bgr&0x1F)<<3) | ((bgr&0x1F)>>2);
        *d++ = ((bgr&0x7E0)>>3) | ((bgr&0x7E0)>>9);
        *d++ = ((bgr&0xF800)>>8) | ((bgr&0xF800)>>13);
        *d++ = 255;
    }
}

static inline void RENAME(shuffle_bytes_2103)(const uint8_t *src, uint8_t *dst, int src_size)
{
    x86_reg idx = 15 - src_size;
    const uint8_t *s = src-idx;
    uint8_t *d = dst-idx;
    __asm__ volatile(
        "test          %0, %0           \n\t"
        "jns           2f               \n\t"
        PREFETCH"       (%1, %0)        \n\t"
        "movq          %3, %%mm7        \n\t"
        "pxor          %4, %%mm7        \n\t"
        "movq       %%mm7, %%mm6        \n\t"
        "pxor          %5, %%mm7        \n\t"
        ".p2align       4               \n\t"
        "1:                             \n\t"
        PREFETCH"     32(%1, %0)        \n\t"
        "movq           (%1, %0), %%mm0 \n\t"
        "movq          8(%1, %0), %%mm1 \n\t"
# if COMPILE_TEMPLATE_MMXEXT
        "pshufw      $177, %%mm0, %%mm3 \n\t"
        "pshufw      $177, %%mm1, %%mm5 \n\t"
        "pand       %%mm7, %%mm0        \n\t"
        "pand       %%mm6, %%mm3        \n\t"
        "pand       %%mm7, %%mm1        \n\t"
        "pand       %%mm6, %%mm5        \n\t"
        "por        %%mm3, %%mm0        \n\t"
        "por        %%mm5, %%mm1        \n\t"
# else
        "movq       %%mm0, %%mm2        \n\t"
        "movq       %%mm1, %%mm4        \n\t"
        "pand       %%mm7, %%mm0        \n\t"
        "pand       %%mm6, %%mm2        \n\t"
        "pand       %%mm7, %%mm1        \n\t"
        "pand       %%mm6, %%mm4        \n\t"
        "movq       %%mm2, %%mm3        \n\t"
        "movq       %%mm4, %%mm5        \n\t"
        "pslld        $16, %%mm2        \n\t"
        "psrld        $16, %%mm3        \n\t"
        "pslld        $16, %%mm4        \n\t"
        "psrld        $16, %%mm5        \n\t"
        "por        %%mm2, %%mm0        \n\t"
        "por        %%mm4, %%mm1        \n\t"
        "por        %%mm3, %%mm0        \n\t"
        "por        %%mm5, %%mm1        \n\t"
# endif
        MOVNTQ"     %%mm0,  (%2, %0)    \n\t"
        MOVNTQ"     %%mm1, 8(%2, %0)    \n\t"
        "add          $16, %0           \n\t"
        "js            1b               \n\t"
        SFENCE"                         \n\t"
        EMMS"                           \n\t"
        "2:                             \n\t"
        : "+&r"(idx)
        : "r" (s), "r" (d), "m" (mask32b), "m" (mask32r), "m" (mmx_one)
        : "memory");
    for (; idx<15; idx+=4) {
        register int v = *(const uint32_t *)&s[idx], g = v & 0xff00ff00;
        v &= 0xff00ff;
        *(uint32_t *)&d[idx] = (v>>16) + g + (v<<16);
    }
}

static inline void RENAME(rgb24tobgr24)(const uint8_t *src, uint8_t *dst, int src_size)
{
    unsigned i;
    x86_reg mmx_size= 23 - src_size;
    __asm__ volatile (
        "test             %%"REG_a", %%"REG_a"          \n\t"
        "jns                     2f                     \n\t"
        "movq     "MANGLE(mask24r)", %%mm5              \n\t"
        "movq     "MANGLE(mask24g)", %%mm6              \n\t"
        "movq     "MANGLE(mask24b)", %%mm7              \n\t"
        ".p2align                 4                     \n\t"
        "1:                                             \n\t"
        PREFETCH" 32(%1, %%"REG_a")                     \n\t"
        "movq       (%1, %%"REG_a"), %%mm0              \n\t" // BGR BGR BG
        "movq       (%1, %%"REG_a"), %%mm1              \n\t" // BGR BGR BG
        "movq      2(%1, %%"REG_a"), %%mm2              \n\t" // R BGR BGR B
        "psllq                  $16, %%mm0              \n\t" // 00 BGR BGR
        "pand                 %%mm5, %%mm0              \n\t"
        "pand                 %%mm6, %%mm1              \n\t"
        "pand                 %%mm7, %%mm2              \n\t"
        "por                  %%mm0, %%mm1              \n\t"
        "por                  %%mm2, %%mm1              \n\t"
        "movq      6(%1, %%"REG_a"), %%mm0              \n\t" // BGR BGR BG
        MOVNTQ"               %%mm1,   (%2, %%"REG_a")  \n\t" // RGB RGB RG
        "movq      8(%1, %%"REG_a"), %%mm1              \n\t" // R BGR BGR B
        "movq     10(%1, %%"REG_a"), %%mm2              \n\t" // GR BGR BGR
        "pand                 %%mm7, %%mm0              \n\t"
        "pand                 %%mm5, %%mm1              \n\t"
        "pand                 %%mm6, %%mm2              \n\t"
        "por                  %%mm0, %%mm1              \n\t"
        "por                  %%mm2, %%mm1              \n\t"
        "movq     14(%1, %%"REG_a"), %%mm0              \n\t" // R BGR BGR B
        MOVNTQ"               %%mm1,  8(%2, %%"REG_a")  \n\t" // B RGB RGB R
        "movq     16(%1, %%"REG_a"), %%mm1              \n\t" // GR BGR BGR
        "movq     18(%1, %%"REG_a"), %%mm2              \n\t" // BGR BGR BG
        "pand                 %%mm6, %%mm0              \n\t"
        "pand                 %%mm7, %%mm1              \n\t"
        "pand                 %%mm5, %%mm2              \n\t"
        "por                  %%mm0, %%mm1              \n\t"
        "por                  %%mm2, %%mm1              \n\t"
        MOVNTQ"               %%mm1, 16(%2, %%"REG_a")  \n\t"
        "add                    $24, %%"REG_a"          \n\t"
        " js                     1b                     \n\t"
        "2:                                             \n\t"
        : "+a" (mmx_size)
        : "r" (src-mmx_size), "r"(dst-mmx_size)
    );

    __asm__ volatile(SFENCE:::"memory");
    __asm__ volatile(EMMS:::"memory");

    if (mmx_size==23) return; //finished, was multiple of 8

    src+= src_size;
    dst+= src_size;
    src_size= 23-mmx_size;
    src-= src_size;
    dst-= src_size;
    for (i=0; i<src_size; i+=3) {
        register uint8_t x;
        x          = src[i + 2];
        dst[i + 1] = src[i + 1];
        dst[i + 2] = src[i + 0];
        dst[i + 0] = x;
    }
}

static inline void RENAME(yuvPlanartoyuy2)(const uint8_t *ysrc, const uint8_t *usrc, const uint8_t *vsrc, uint8_t *dst,
                                           int width, int height,
                                           int lumStride, int chromStride, int dstStride, int vertLumPerChroma)
{
    int y;
    const x86_reg chromWidth= width>>1;
    for (y=0; y<height; y++) {
        //FIXME handle 2 lines at once (fewer prefetches, reuse some chroma, but very likely memory-limited anyway)
        __asm__ volatile(
            "xor                 %%"REG_a", %%"REG_a"   \n\t"
            ".p2align                    4              \n\t"
            "1:                                         \n\t"
            PREFETCH"    32(%1, %%"REG_a", 2)           \n\t"
            PREFETCH"    32(%2, %%"REG_a")              \n\t"
            PREFETCH"    32(%3, %%"REG_a")              \n\t"
            "movq          (%2, %%"REG_a"), %%mm0       \n\t" // U(0)
            "movq                    %%mm0, %%mm2       \n\t" // U(0)
            "movq          (%3, %%"REG_a"), %%mm1       \n\t" // V(0)
            "punpcklbw               %%mm1, %%mm0       \n\t" // UVUV UVUV(0)
            "punpckhbw               %%mm1, %%mm2       \n\t" // UVUV UVUV(8)

            "movq        (%1, %%"REG_a",2), %%mm3       \n\t" // Y(0)
            "movq       8(%1, %%"REG_a",2), %%mm5       \n\t" // Y(8)
            "movq                    %%mm3, %%mm4       \n\t" // Y(0)
            "movq                    %%mm5, %%mm6       \n\t" // Y(8)
            "punpcklbw               %%mm0, %%mm3       \n\t" // YUYV YUYV(0)
            "punpckhbw               %%mm0, %%mm4       \n\t" // YUYV YUYV(4)
            "punpcklbw               %%mm2, %%mm5       \n\t" // YUYV YUYV(8)
            "punpckhbw               %%mm2, %%mm6       \n\t" // YUYV YUYV(12)

            MOVNTQ"                  %%mm3,   (%0, %%"REG_a", 4)    \n\t"
            MOVNTQ"                  %%mm4,  8(%0, %%"REG_a", 4)    \n\t"
            MOVNTQ"                  %%mm5, 16(%0, %%"REG_a", 4)    \n\t"
            MOVNTQ"                  %%mm6, 24(%0, %%"REG_a", 4)    \n\t"

            "add                        $8, %%"REG_a"   \n\t"
            "cmp                        %4, %%"REG_a"   \n\t"
            " jb                        1b              \n\t"
            ::"r"(dst), "r"(ysrc), "r"(usrc), "r"(vsrc), "g" (chromWidth)
            : "%"REG_a
        );
        if ((y&(vertLumPerChroma-1)) == vertLumPerChroma-1) {
            usrc += chromStride;
            vsrc += chromStride;
        }
        ysrc += lumStride;
        dst  += dstStride;
    }
    __asm__(EMMS"       \n\t"
            SFENCE"     \n\t"
            :::"memory");
}

/**
 * Height should be a multiple of 2 and width should be a multiple of 16.
 * (If this is a problem for anyone then tell me, and I will fix it.)
 */
static inline void RENAME(yv12toyuy2)(const uint8_t *ysrc, const uint8_t *usrc, const uint8_t *vsrc, uint8_t *dst,
                                      int width, int height,
                                      int lumStride, int chromStride, int dstStride)
{
    //FIXME interpolate chroma
    RENAME(yuvPlanartoyuy2)(ysrc, usrc, vsrc, dst, width, height, lumStride, chromStride, dstStride, 2);
}

static inline void RENAME(yuvPlanartouyvy)(const uint8_t *ysrc, const uint8_t *usrc, const uint8_t *vsrc, uint8_t *dst,
                                           int width, int height,
                                           int lumStride, int chromStride, int dstStride, int vertLumPerChroma)
{
    int y;
    const x86_reg chromWidth= width>>1;
    for (y=0; y<height; y++) {
        //FIXME handle 2 lines at once (fewer prefetches, reuse some chroma, but very likely memory-limited anyway)
        __asm__ volatile(
            "xor                %%"REG_a", %%"REG_a"    \n\t"
            ".p2align                   4               \n\t"
            "1:                                         \n\t"
            PREFETCH"   32(%1, %%"REG_a", 2)            \n\t"
            PREFETCH"   32(%2, %%"REG_a")               \n\t"
            PREFETCH"   32(%3, %%"REG_a")               \n\t"
            "movq         (%2, %%"REG_a"), %%mm0        \n\t" // U(0)
            "movq                   %%mm0, %%mm2        \n\t" // U(0)
            "movq         (%3, %%"REG_a"), %%mm1        \n\t" // V(0)
            "punpcklbw              %%mm1, %%mm0        \n\t" // UVUV UVUV(0)
            "punpckhbw              %%mm1, %%mm2        \n\t" // UVUV UVUV(8)

            "movq       (%1, %%"REG_a",2), %%mm3        \n\t" // Y(0)
            "movq      8(%1, %%"REG_a",2), %%mm5        \n\t" // Y(8)
            "movq                   %%mm0, %%mm4        \n\t" // Y(0)
            "movq                   %%mm2, %%mm6        \n\t" // Y(8)
            "punpcklbw              %%mm3, %%mm0        \n\t" // YUYV YUYV(0)
            "punpckhbw              %%mm3, %%mm4        \n\t" // YUYV YUYV(4)
            "punpcklbw              %%mm5, %%mm2        \n\t" // YUYV YUYV(8)
            "punpckhbw              %%mm5, %%mm6        \n\t" // YUYV YUYV(12)

            MOVNTQ"                 %%mm0,   (%0, %%"REG_a", 4)     \n\t"
            MOVNTQ"                 %%mm4,  8(%0, %%"REG_a", 4)     \n\t"
            MOVNTQ"                 %%mm2, 16(%0, %%"REG_a", 4)     \n\t"
            MOVNTQ"                 %%mm6, 24(%0, %%"REG_a", 4)     \n\t"

            "add                       $8, %%"REG_a"    \n\t"
            "cmp                       %4, %%"REG_a"    \n\t"
            " jb                       1b               \n\t"
            ::"r"(dst), "r"(ysrc), "r"(usrc), "r"(vsrc), "g" (chromWidth)
            : "%"REG_a
        );
        if ((y&(vertLumPerChroma-1)) == vertLumPerChroma-1) {
            usrc += chromStride;
            vsrc += chromStride;
        }
        ysrc += lumStride;
        dst += dstStride;
    }
    __asm__(EMMS"       \n\t"
            SFENCE"     \n\t"
            :::"memory");
}

/**
 * Height should be a multiple of 2 and width should be a multiple of 16
 * (If this is a problem for anyone then tell me, and I will fix it.)
 */
static inline void RENAME(yv12touyvy)(const uint8_t *ysrc, const uint8_t *usrc, const uint8_t *vsrc, uint8_t *dst,
                                      int width, int height,
                                      int lumStride, int chromStride, int dstStride)
{
    //FIXME interpolate chroma
    RENAME(yuvPlanartouyvy)(ysrc, usrc, vsrc, dst, width, height, lumStride, chromStride, dstStride, 2);
}

/**
 * Width should be a multiple of 16.
 */
static inline void RENAME(yuv422ptouyvy)(const uint8_t *ysrc, const uint8_t *usrc, const uint8_t *vsrc, uint8_t *dst,
                                         int width, int height,
                                         int lumStride, int chromStride, int dstStride)
{
    RENAME(yuvPlanartouyvy)(ysrc, usrc, vsrc, dst, width, height, lumStride, chromStride, dstStride, 1);
}

/**
 * Width should be a multiple of 16.
 */
static inline void RENAME(yuv422ptoyuy2)(const uint8_t *ysrc, const uint8_t *usrc, const uint8_t *vsrc, uint8_t *dst,
                                         int width, int height,
                                         int lumStride, int chromStride, int dstStride)
{
    RENAME(yuvPlanartoyuy2)(ysrc, usrc, vsrc, dst, width, height, lumStride, chromStride, dstStride, 1);
}

/**
 * Height should be a multiple of 2 and width should be a multiple of 16.
 * (If this is a problem for anyone then tell me, and I will fix it.)
 */
static inline void RENAME(yuy2toyv12)(const uint8_t *src, uint8_t *ydst, uint8_t *udst, uint8_t *vdst,
                                      int width, int height,
                                      int lumStride, int chromStride, int srcStride)
{
    int y;
    const x86_reg chromWidth= width>>1;
    for (y=0; y<height; y+=2) {
        __asm__ volatile(
            "xor                 %%"REG_a", %%"REG_a"   \n\t"
            "pcmpeqw                 %%mm7, %%mm7       \n\t"
            "psrlw                      $8, %%mm7       \n\t" // FF,00,FF,00...
            ".p2align                    4              \n\t"
            "1:                \n\t"
            PREFETCH" 64(%0, %%"REG_a", 4)              \n\t"
            "movq       (%0, %%"REG_a", 4), %%mm0       \n\t" // YUYV YUYV(0)
            "movq      8(%0, %%"REG_a", 4), %%mm1       \n\t" // YUYV YUYV(4)
            "movq                    %%mm0, %%mm2       \n\t" // YUYV YUYV(0)
            "movq                    %%mm1, %%mm3       \n\t" // YUYV YUYV(4)
            "psrlw                      $8, %%mm0       \n\t" // U0V0 U0V0(0)
            "psrlw                      $8, %%mm1       \n\t" // U0V0 U0V0(4)
            "pand                    %%mm7, %%mm2       \n\t" // Y0Y0 Y0Y0(0)
            "pand                    %%mm7, %%mm3       \n\t" // Y0Y0 Y0Y0(4)
            "packuswb                %%mm1, %%mm0       \n\t" // UVUV UVUV(0)
            "packuswb                %%mm3, %%mm2       \n\t" // YYYY YYYY(0)

            MOVNTQ"                  %%mm2, (%1, %%"REG_a", 2)  \n\t"

            "movq     16(%0, %%"REG_a", 4), %%mm1       \n\t" // YUYV YUYV(8)
            "movq     24(%0, %%"REG_a", 4), %%mm2       \n\t" // YUYV YUYV(12)
            "movq                    %%mm1, %%mm3       \n\t" // YUYV YUYV(8)
            "movq                    %%mm2, %%mm4       \n\t" // YUYV YUYV(12)
            "psrlw                      $8, %%mm1       \n\t" // U0V0 U0V0(8)
            "psrlw                      $8, %%mm2       \n\t" // U0V0 U0V0(12)
            "pand                    %%mm7, %%mm3       \n\t" // Y0Y0 Y0Y0(8)
            "pand                    %%mm7, %%mm4       \n\t" // Y0Y0 Y0Y0(12)
            "packuswb                %%mm2, %%mm1       \n\t" // UVUV UVUV(8)
            "packuswb                %%mm4, %%mm3       \n\t" // YYYY YYYY(8)

            MOVNTQ"                  %%mm3, 8(%1, %%"REG_a", 2) \n\t"

            "movq                    %%mm0, %%mm2       \n\t" // UVUV UVUV(0)
            "movq                    %%mm1, %%mm3       \n\t" // UVUV UVUV(8)
            "psrlw                      $8, %%mm0       \n\t" // V0V0 V0V0(0)
            "psrlw                      $8, %%mm1       \n\t" // V0V0 V0V0(8)
            "pand                    %%mm7, %%mm2       \n\t" // U0U0 U0U0(0)
            "pand                    %%mm7, %%mm3       \n\t" // U0U0 U0U0(8)
            "packuswb                %%mm1, %%mm0       \n\t" // VVVV VVVV(0)
            "packuswb                %%mm3, %%mm2       \n\t" // UUUU UUUU(0)

            MOVNTQ"                  %%mm0, (%3, %%"REG_a")     \n\t"
            MOVNTQ"                  %%mm2, (%2, %%"REG_a")     \n\t"

            "add                        $8, %%"REG_a"   \n\t"
            "cmp                        %4, %%"REG_a"   \n\t"
            " jb                        1b              \n\t"
            ::"r"(src), "r"(ydst), "r"(udst), "r"(vdst), "g" (chromWidth)
            : "memory", "%"REG_a
        );

        ydst += lumStride;
        src  += srcStride;

        __asm__ volatile(
            "xor                 %%"REG_a", %%"REG_a"   \n\t"
            ".p2align                    4              \n\t"
            "1:                                         \n\t"
            PREFETCH" 64(%0, %%"REG_a", 4)              \n\t"
            "movq       (%0, %%"REG_a", 4), %%mm0       \n\t" // YUYV YUYV(0)
            "movq      8(%0, %%"REG_a", 4), %%mm1       \n\t" // YUYV YUYV(4)
            "movq     16(%0, %%"REG_a", 4), %%mm2       \n\t" // YUYV YUYV(8)
            "movq     24(%0, %%"REG_a", 4), %%mm3       \n\t" // YUYV YUYV(12)
            "pand                    %%mm7, %%mm0       \n\t" // Y0Y0 Y0Y0(0)
            "pand                    %%mm7, %%mm1       \n\t" // Y0Y0 Y0Y0(4)
            "pand                    %%mm7, %%mm2       \n\t" // Y0Y0 Y0Y0(8)
            "pand                    %%mm7, %%mm3       \n\t" // Y0Y0 Y0Y0(12)
            "packuswb                %%mm1, %%mm0       \n\t" // YYYY YYYY(0)
            "packuswb                %%mm3, %%mm2       \n\t" // YYYY YYYY(8)

            MOVNTQ"                  %%mm0,  (%1, %%"REG_a", 2) \n\t"
            MOVNTQ"                  %%mm2, 8(%1, %%"REG_a", 2) \n\t"

            "add                        $8, %%"REG_a"   \n\t"
            "cmp                        %4, %%"REG_a"   \n\t"
            " jb                        1b              \n\t"

            ::"r"(src), "r"(ydst), "r"(udst), "r"(vdst), "g" (chromWidth)
            : "memory", "%"REG_a
        );
        udst += chromStride;
        vdst += chromStride;
        ydst += lumStride;
        src  += srcStride;
    }
    __asm__ volatile(EMMS"       \n\t"
                     SFENCE"     \n\t"
                     :::"memory");
}
#endif /* !COMPILE_TEMPLATE_AMD3DNOW */

#if COMPILE_TEMPLATE_MMXEXT || COMPILE_TEMPLATE_AMD3DNOW
static inline void RENAME(planar2x)(const uint8_t *src, uint8_t *dst, int srcWidth, int srcHeight, int srcStride, int dstStride)
{
    int x,y;

    dst[0]= src[0];

    // first line
    for (x=0; x<srcWidth-1; x++) {
        dst[2*x+1]= (3*src[x] +   src[x+1])>>2;
        dst[2*x+2]= (  src[x] + 3*src[x+1])>>2;
    }
    dst[2*srcWidth-1]= src[srcWidth-1];

    dst+= dstStride;

    for (y=1; y<srcHeight; y++) {
        const x86_reg mmxSize= srcWidth&~15;
        __asm__ volatile(
            "mov           %4, %%"REG_a"            \n\t"
            "movq        "MANGLE(mmx_ff)", %%mm0    \n\t"
            "movq         (%0, %%"REG_a"), %%mm4    \n\t"
            "movq                   %%mm4, %%mm2    \n\t"
            "psllq                     $8, %%mm4    \n\t"
            "pand                   %%mm0, %%mm2    \n\t"
            "por                    %%mm2, %%mm4    \n\t"
            "movq         (%1, %%"REG_a"), %%mm5    \n\t"
            "movq                   %%mm5, %%mm3    \n\t"
            "psllq                     $8, %%mm5    \n\t"
            "pand                   %%mm0, %%mm3    \n\t"
            "por                    %%mm3, %%mm5    \n\t"
            "1:                                     \n\t"
            "movq         (%0, %%"REG_a"), %%mm0    \n\t"
            "movq         (%1, %%"REG_a"), %%mm1    \n\t"
            "movq        1(%0, %%"REG_a"), %%mm2    \n\t"
            "movq        1(%1, %%"REG_a"), %%mm3    \n\t"
            PAVGB"                  %%mm0, %%mm5    \n\t"
            PAVGB"                  %%mm0, %%mm3    \n\t"
            PAVGB"                  %%mm0, %%mm5    \n\t"
            PAVGB"                  %%mm0, %%mm3    \n\t"
            PAVGB"                  %%mm1, %%mm4    \n\t"
            PAVGB"                  %%mm1, %%mm2    \n\t"
            PAVGB"                  %%mm1, %%mm4    \n\t"
            PAVGB"                  %%mm1, %%mm2    \n\t"
            "movq                   %%mm5, %%mm7    \n\t"
            "movq                   %%mm4, %%mm6    \n\t"
            "punpcklbw              %%mm3, %%mm5    \n\t"
            "punpckhbw              %%mm3, %%mm7    \n\t"
            "punpcklbw              %%mm2, %%mm4    \n\t"
            "punpckhbw              %%mm2, %%mm6    \n\t"
            MOVNTQ"                 %%mm5,  (%2, %%"REG_a", 2)  \n\t"
            MOVNTQ"                 %%mm7, 8(%2, %%"REG_a", 2)  \n\t"
            MOVNTQ"                 %%mm4,  (%3, %%"REG_a", 2)  \n\t"
            MOVNTQ"                 %%mm6, 8(%3, %%"REG_a", 2)  \n\t"
            "add                       $8, %%"REG_a"            \n\t"
            "movq       -1(%0, %%"REG_a"), %%mm4    \n\t"
            "movq       -1(%1, %%"REG_a"), %%mm5    \n\t"
            " js                       1b                       \n\t"
            :: "r" (src + mmxSize  ), "r" (src + srcStride + mmxSize  ),
               "r" (dst + mmxSize*2), "r" (dst + dstStride + mmxSize*2),
               "g" (-mmxSize)
            : "%"REG_a
        );

        for (x=mmxSize-1; x<srcWidth-1; x++) {
            dst[2*x          +1]= (3*src[x+0] +   src[x+srcStride+1])>>2;
            dst[2*x+dstStride+2]= (  src[x+0] + 3*src[x+srcStride+1])>>2;
            dst[2*x+dstStride+1]= (  src[x+1] + 3*src[x+srcStride  ])>>2;
            dst[2*x          +2]= (3*src[x+1] +   src[x+srcStride  ])>>2;
        }
        dst[srcWidth*2 -1            ]= (3*src[srcWidth-1] +   src[srcWidth-1 + srcStride])>>2;
        dst[srcWidth*2 -1 + dstStride]= (  src[srcWidth-1] + 3*src[srcWidth-1 + srcStride])>>2;

        dst+=dstStride*2;
        src+=srcStride;
    }

    // last line
    dst[0]= src[0];

    for (x=0; x<srcWidth-1; x++) {
        dst[2*x+1]= (3*src[x] +   src[x+1])>>2;
        dst[2*x+2]= (  src[x] + 3*src[x+1])>>2;
    }
    dst[2*srcWidth-1]= src[srcWidth-1];

    __asm__ volatile(EMMS"       \n\t"
                     SFENCE"     \n\t"
                     :::"memory");
}
#endif /* COMPILE_TEMPLATE_MMXEXT || COMPILE_TEMPLATE_AMD3DNOW */

#if !COMPILE_TEMPLATE_AMD3DNOW
/**
 * Height should be a multiple of 2 and width should be a multiple of 16.
 * (If this is a problem for anyone then tell me, and I will fix it.)
 * Chrominance data is only taken from every second line, others are ignored.
 * FIXME: Write HQ version.
 */
static inline void RENAME(uyvytoyv12)(const uint8_t *src, uint8_t *ydst, uint8_t *udst, uint8_t *vdst,
                                      int width, int height,
                                      int lumStride, int chromStride, int srcStride)
{
    int y;
    const x86_reg chromWidth= width>>1;
    for (y=0; y<height; y+=2) {
        __asm__ volatile(
            "xor                 %%"REG_a", %%"REG_a"   \n\t"
            "pcmpeqw             %%mm7, %%mm7   \n\t"
            "psrlw                  $8, %%mm7   \n\t" // FF,00,FF,00...
            ".p2align                4          \n\t"
            "1:                                 \n\t"
            PREFETCH" 64(%0, %%"REG_a", 4)          \n\t"
            "movq       (%0, %%"REG_a", 4), %%mm0   \n\t" // UYVY UYVY(0)
            "movq      8(%0, %%"REG_a", 4), %%mm1   \n\t" // UYVY UYVY(4)
            "movq                %%mm0, %%mm2   \n\t" // UYVY UYVY(0)
            "movq                %%mm1, %%mm3   \n\t" // UYVY UYVY(4)
            "pand                %%mm7, %%mm0   \n\t" // U0V0 U0V0(0)
            "pand                %%mm7, %%mm1   \n\t" // U0V0 U0V0(4)
            "psrlw                  $8, %%mm2   \n\t" // Y0Y0 Y0Y0(0)
            "psrlw                  $8, %%mm3   \n\t" // Y0Y0 Y0Y0(4)
            "packuswb            %%mm1, %%mm0   \n\t" // UVUV UVUV(0)
            "packuswb            %%mm3, %%mm2   \n\t" // YYYY YYYY(0)

            MOVNTQ"              %%mm2,  (%1, %%"REG_a", 2) \n\t"

            "movq     16(%0, %%"REG_a", 4), %%mm1   \n\t" // UYVY UYVY(8)
            "movq     24(%0, %%"REG_a", 4), %%mm2   \n\t" // UYVY UYVY(12)
            "movq                %%mm1, %%mm3   \n\t" // UYVY UYVY(8)
            "movq                %%mm2, %%mm4   \n\t" // UYVY UYVY(12)
            "pand                %%mm7, %%mm1   \n\t" // U0V0 U0V0(8)
            "pand                %%mm7, %%mm2   \n\t" // U0V0 U0V0(12)
            "psrlw                  $8, %%mm3   \n\t" // Y0Y0 Y0Y0(8)
            "psrlw                  $8, %%mm4   \n\t" // Y0Y0 Y0Y0(12)
            "packuswb            %%mm2, %%mm1   \n\t" // UVUV UVUV(8)
            "packuswb            %%mm4, %%mm3   \n\t" // YYYY YYYY(8)

            MOVNTQ"              %%mm3, 8(%1, %%"REG_a", 2) \n\t"

            "movq                %%mm0, %%mm2   \n\t" // UVUV UVUV(0)
            "movq                %%mm1, %%mm3   \n\t" // UVUV UVUV(8)
            "psrlw                  $8, %%mm0   \n\t" // V0V0 V0V0(0)
            "psrlw                  $8, %%mm1   \n\t" // V0V0 V0V0(8)
            "pand                %%mm7, %%mm2   \n\t" // U0U0 U0U0(0)
            "pand                %%mm7, %%mm3   \n\t" // U0U0 U0U0(8)
            "packuswb            %%mm1, %%mm0   \n\t" // VVVV VVVV(0)
            "packuswb            %%mm3, %%mm2   \n\t" // UUUU UUUU(0)

            MOVNTQ"              %%mm0, (%3, %%"REG_a") \n\t"
            MOVNTQ"              %%mm2, (%2, %%"REG_a") \n\t"

            "add                    $8, %%"REG_a"   \n\t"
            "cmp                    %4, %%"REG_a"   \n\t"
            " jb                    1b          \n\t"
            ::"r"(src), "r"(ydst), "r"(udst), "r"(vdst), "g" (chromWidth)
            : "memory", "%"REG_a
        );

        ydst += lumStride;
        src  += srcStride;

        __asm__ volatile(
            "xor                 %%"REG_a", %%"REG_a"   \n\t"
            ".p2align                    4              \n\t"
            "1:                                 \n\t"
            PREFETCH" 64(%0, %%"REG_a", 4)          \n\t"
            "movq       (%0, %%"REG_a", 4), %%mm0   \n\t" // YUYV YUYV(0)
            "movq      8(%0, %%"REG_a", 4), %%mm1   \n\t" // YUYV YUYV(4)
            "movq     16(%0, %%"REG_a", 4), %%mm2   \n\t" // YUYV YUYV(8)
            "movq     24(%0, %%"REG_a", 4), %%mm3   \n\t" // YUYV YUYV(12)
            "psrlw                  $8, %%mm0   \n\t" // Y0Y0 Y0Y0(0)
            "psrlw                  $8, %%mm1   \n\t" // Y0Y0 Y0Y0(4)
            "psrlw                  $8, %%mm2   \n\t" // Y0Y0 Y0Y0(8)
            "psrlw                  $8, %%mm3   \n\t" // Y0Y0 Y0Y0(12)
            "packuswb            %%mm1, %%mm0   \n\t" // YYYY YYYY(0)
            "packuswb            %%mm3, %%mm2   \n\t" // YYYY YYYY(8)

            MOVNTQ"              %%mm0,  (%1, %%"REG_a", 2) \n\t"
            MOVNTQ"              %%mm2, 8(%1, %%"REG_a", 2) \n\t"

            "add                    $8, %%"REG_a"   \n\t"
            "cmp                    %4, %%"REG_a"   \n\t"
            " jb                    1b          \n\t"

            ::"r"(src), "r"(ydst), "r"(udst), "r"(vdst), "g" (chromWidth)
            : "memory", "%"REG_a
        );
        udst += chromStride;
        vdst += chromStride;
        ydst += lumStride;
        src  += srcStride;
    }
    __asm__ volatile(EMMS"       \n\t"
                     SFENCE"     \n\t"
                     :::"memory");
}
#endif /* !COMPILE_TEMPLATE_AMD3DNOW */

/**
 * Height should be a multiple of 2 and width should be a multiple of 2.
 * (If this is a problem for anyone then tell me, and I will fix it.)
 * Chrominance data is only taken from every second line,
 * others are ignored in the C version.
 * FIXME: Write HQ version.
 */
#if HAVE_7REGS
static inline void RENAME(rgb24toyv12)(const uint8_t *src, uint8_t *ydst, uint8_t *udst, uint8_t *vdst,
                                       int width, int height,
                                       int lumStride, int chromStride, int srcStride,
                                       int32_t *rgb2yuv)
{
#define BGR2Y_IDX "16*4+16*32"
#define BGR2U_IDX "16*4+16*33"
#define BGR2V_IDX "16*4+16*34"
    int y;
    const x86_reg chromWidth= width>>1;
    for (y=0; y<height-2; y+=2) {
        int i;
        for (i=0; i<2; i++) {
            __asm__ volatile(
                "mov                        %2, %%"REG_a"   \n\t"
                "movq          "BGR2Y_IDX"(%3), %%mm6       \n\t"
                "movq       "MANGLE(ff_w1111)", %%mm5       \n\t"
                "pxor                    %%mm7, %%mm7       \n\t"
                "lea (%%"REG_a", %%"REG_a", 2), %%"REG_d"   \n\t"
                ".p2align                    4              \n\t"
                "1:                                         \n\t"
                PREFETCH"    64(%0, %%"REG_d")              \n\t"
                "movd          (%0, %%"REG_d"), %%mm0       \n\t"
                "movd         3(%0, %%"REG_d"), %%mm1       \n\t"
                "punpcklbw               %%mm7, %%mm0       \n\t"
                "punpcklbw               %%mm7, %%mm1       \n\t"
                "movd         6(%0, %%"REG_d"), %%mm2       \n\t"
                "movd         9(%0, %%"REG_d"), %%mm3       \n\t"
                "punpcklbw               %%mm7, %%mm2       \n\t"
                "punpcklbw               %%mm7, %%mm3       \n\t"
                "pmaddwd                 %%mm6, %%mm0       \n\t"
                "pmaddwd                 %%mm6, %%mm1       \n\t"
                "pmaddwd                 %%mm6, %%mm2       \n\t"
                "pmaddwd                 %%mm6, %%mm3       \n\t"
                "psrad                      $8, %%mm0       \n\t"
                "psrad                      $8, %%mm1       \n\t"
                "psrad                      $8, %%mm2       \n\t"
                "psrad                      $8, %%mm3       \n\t"
                "packssdw                %%mm1, %%mm0       \n\t"
                "packssdw                %%mm3, %%mm2       \n\t"
                "pmaddwd                 %%mm5, %%mm0       \n\t"
                "pmaddwd                 %%mm5, %%mm2       \n\t"
                "packssdw                %%mm2, %%mm0       \n\t"
                "psraw                      $7, %%mm0       \n\t"

                "movd        12(%0, %%"REG_d"), %%mm4       \n\t"
                "movd        15(%0, %%"REG_d"), %%mm1       \n\t"
                "punpcklbw               %%mm7, %%mm4       \n\t"
                "punpcklbw               %%mm7, %%mm1       \n\t"
                "movd        18(%0, %%"REG_d"), %%mm2       \n\t"
                "movd        21(%0, %%"REG_d"), %%mm3       \n\t"
                "punpcklbw               %%mm7, %%mm2       \n\t"
                "punpcklbw               %%mm7, %%mm3       \n\t"
                "pmaddwd                 %%mm6, %%mm4       \n\t"
                "pmaddwd                 %%mm6, %%mm1       \n\t"
                "pmaddwd                 %%mm6, %%mm2       \n\t"
                "pmaddwd                 %%mm6, %%mm3       \n\t"
                "psrad                      $8, %%mm4       \n\t"
                "psrad                      $8, %%mm1       \n\t"
                "psrad                      $8, %%mm2       \n\t"
                "psrad                      $8, %%mm3       \n\t"
                "packssdw                %%mm1, %%mm4       \n\t"
                "packssdw                %%mm3, %%mm2       \n\t"
                "pmaddwd                 %%mm5, %%mm4       \n\t"
                "pmaddwd                 %%mm5, %%mm2       \n\t"
                "add                       $24, %%"REG_d"   \n\t"
                "packssdw                %%mm2, %%mm4       \n\t"
                "psraw                      $7, %%mm4       \n\t"

                "packuswb                %%mm4, %%mm0       \n\t"
                "paddusb "MANGLE(ff_bgr2YOffset)", %%mm0    \n\t"

                MOVNTQ"                  %%mm0, (%1, %%"REG_a") \n\t"
                "add                        $8,      %%"REG_a"  \n\t"
                " js                        1b                  \n\t"
                : : "r" (src+width*3), "r" (ydst+width), "g" ((x86_reg)-width), "r"(rgb2yuv)
                : "%"REG_a, "%"REG_d
            );
            ydst += lumStride;
            src  += srcStride;
        }
        src -= srcStride*2;
        __asm__ volatile(
            "mov                        %4, %%"REG_a"   \n\t"
            "movq       "MANGLE(ff_w1111)", %%mm5       \n\t"
            "movq          "BGR2U_IDX"(%5), %%mm6       \n\t"
            "pxor                    %%mm7, %%mm7       \n\t"
            "lea (%%"REG_a", %%"REG_a", 2), %%"REG_d"   \n\t"
            "add                 %%"REG_d", %%"REG_d"   \n\t"
            ".p2align                    4              \n\t"
            "1:                                         \n\t"
            PREFETCH"    64(%0, %%"REG_d")              \n\t"
            PREFETCH"    64(%1, %%"REG_d")              \n\t"
#if COMPILE_TEMPLATE_MMXEXT || COMPILE_TEMPLATE_AMD3DNOW
            "movq          (%0, %%"REG_d"), %%mm0       \n\t"
            "movq          (%1, %%"REG_d"), %%mm1       \n\t"
            "movq         6(%0, %%"REG_d"), %%mm2       \n\t"
            "movq         6(%1, %%"REG_d"), %%mm3       \n\t"
            PAVGB"                   %%mm1, %%mm0       \n\t"
            PAVGB"                   %%mm3, %%mm2       \n\t"
            "movq                    %%mm0, %%mm1       \n\t"
            "movq                    %%mm2, %%mm3       \n\t"
            "psrlq                     $24, %%mm0       \n\t"
            "psrlq                     $24, %%mm2       \n\t"
            PAVGB"                   %%mm1, %%mm0       \n\t"
            PAVGB"                   %%mm3, %%mm2       \n\t"
            "punpcklbw               %%mm7, %%mm0       \n\t"
            "punpcklbw               %%mm7, %%mm2       \n\t"
#else
            "movd          (%0, %%"REG_d"), %%mm0       \n\t"
            "movd          (%1, %%"REG_d"), %%mm1       \n\t"
            "movd         3(%0, %%"REG_d"), %%mm2       \n\t"
            "movd         3(%1, %%"REG_d"), %%mm3       \n\t"
            "punpcklbw               %%mm7, %%mm0       \n\t"
            "punpcklbw               %%mm7, %%mm1       \n\t"
            "punpcklbw               %%mm7, %%mm2       \n\t"
            "punpcklbw               %%mm7, %%mm3       \n\t"
            "paddw                   %%mm1, %%mm0       \n\t"
            "paddw                   %%mm3, %%mm2       \n\t"
            "paddw                   %%mm2, %%mm0       \n\t"
            "movd         6(%0, %%"REG_d"), %%mm4       \n\t"
            "movd         6(%1, %%"REG_d"), %%mm1       \n\t"
            "movd         9(%0, %%"REG_d"), %%mm2       \n\t"
            "movd         9(%1, %%"REG_d"), %%mm3       \n\t"
            "punpcklbw               %%mm7, %%mm4       \n\t"
            "punpcklbw               %%mm7, %%mm1       \n\t"
            "punpcklbw               %%mm7, %%mm2       \n\t"
            "punpcklbw               %%mm7, %%mm3       \n\t"
            "paddw                   %%mm1, %%mm4       \n\t"
            "paddw                   %%mm3, %%mm2       \n\t"
            "paddw                   %%mm4, %%mm2       \n\t"
            "psrlw                      $2, %%mm0       \n\t"
            "psrlw                      $2, %%mm2       \n\t"
#endif
            "movq          "BGR2V_IDX"(%5), %%mm1       \n\t"
            "movq          "BGR2V_IDX"(%5), %%mm3       \n\t"

            "pmaddwd                 %%mm0, %%mm1       \n\t"
            "pmaddwd                 %%mm2, %%mm3       \n\t"
            "pmaddwd                 %%mm6, %%mm0       \n\t"
            "pmaddwd                 %%mm6, %%mm2       \n\t"
            "psrad                      $8, %%mm0       \n\t"
            "psrad                      $8, %%mm1       \n\t"
            "psrad                      $8, %%mm2       \n\t"
            "psrad                      $8, %%mm3       \n\t"
            "packssdw                %%mm2, %%mm0       \n\t"
            "packssdw                %%mm3, %%mm1       \n\t"
            "pmaddwd                 %%mm5, %%mm0       \n\t"
            "pmaddwd                 %%mm5, %%mm1       \n\t"
            "packssdw                %%mm1, %%mm0       \n\t" // V1 V0 U1 U0
            "psraw                      $7, %%mm0       \n\t"

#if COMPILE_TEMPLATE_MMXEXT || COMPILE_TEMPLATE_AMD3DNOW
            "movq        12(%0, %%"REG_d"), %%mm4       \n\t"
            "movq        12(%1, %%"REG_d"), %%mm1       \n\t"
            "movq        18(%0, %%"REG_d"), %%mm2       \n\t"
            "movq        18(%1, %%"REG_d"), %%mm3       \n\t"
            PAVGB"                   %%mm1, %%mm4       \n\t"
            PAVGB"                   %%mm3, %%mm2       \n\t"
            "movq                    %%mm4, %%mm1       \n\t"
            "movq                    %%mm2, %%mm3       \n\t"
            "psrlq                     $24, %%mm4       \n\t"
            "psrlq                     $24, %%mm2       \n\t"
            PAVGB"                   %%mm1, %%mm4       \n\t"
            PAVGB"                   %%mm3, %%mm2       \n\t"
            "punpcklbw               %%mm7, %%mm4       \n\t"
            "punpcklbw               %%mm7, %%mm2       \n\t"
#else
            "movd        12(%0, %%"REG_d"), %%mm4       \n\t"
            "movd        12(%1, %%"REG_d"), %%mm1       \n\t"
            "movd        15(%0, %%"REG_d"), %%mm2       \n\t"
            "movd        15(%1, %%"REG_d"), %%mm3       \n\t"
            "punpcklbw               %%mm7, %%mm4       \n\t"
            "punpcklbw               %%mm7, %%mm1       \n\t"
            "punpcklbw               %%mm7, %%mm2       \n\t"
            "punpcklbw               %%mm7, %%mm3       \n\t"
            "paddw                   %%mm1, %%mm4       \n\t"
            "paddw                   %%mm3, %%mm2       \n\t"
            "paddw                   %%mm2, %%mm4       \n\t"
            "movd        18(%0, %%"REG_d"), %%mm5       \n\t"
            "movd        18(%1, %%"REG_d"), %%mm1       \n\t"
            "movd        21(%0, %%"REG_d"), %%mm2       \n\t"
            "movd        21(%1, %%"REG_d"), %%mm3       \n\t"
            "punpcklbw               %%mm7, %%mm5       \n\t"
            "punpcklbw               %%mm7, %%mm1       \n\t"
            "punpcklbw               %%mm7, %%mm2       \n\t"
            "punpcklbw               %%mm7, %%mm3       \n\t"
            "paddw                   %%mm1, %%mm5       \n\t"
            "paddw                   %%mm3, %%mm2       \n\t"
            "paddw                   %%mm5, %%mm2       \n\t"
            "movq       "MANGLE(ff_w1111)", %%mm5       \n\t"
            "psrlw                      $2, %%mm4       \n\t"
            "psrlw                      $2, %%mm2       \n\t"
#endif
            "movq          "BGR2V_IDX"(%5), %%mm1       \n\t"
            "movq          "BGR2V_IDX"(%5), %%mm3       \n\t"

            "pmaddwd                 %%mm4, %%mm1       \n\t"
            "pmaddwd                 %%mm2, %%mm3       \n\t"
            "pmaddwd                 %%mm6, %%mm4       \n\t"
            "pmaddwd                 %%mm6, %%mm2       \n\t"
            "psrad                      $8, %%mm4       \n\t"
            "psrad                      $8, %%mm1       \n\t"
            "psrad                      $8, %%mm2       \n\t"
            "psrad                      $8, %%mm3       \n\t"
            "packssdw                %%mm2, %%mm4       \n\t"
            "packssdw                %%mm3, %%mm1       \n\t"
            "pmaddwd                 %%mm5, %%mm4       \n\t"
            "pmaddwd                 %%mm5, %%mm1       \n\t"
            "add                       $24, %%"REG_d"   \n\t"
            "packssdw                %%mm1, %%mm4       \n\t" // V3 V2 U3 U2
            "psraw                      $7, %%mm4       \n\t"

            "movq                    %%mm0, %%mm1           \n\t"
            "punpckldq               %%mm4, %%mm0           \n\t"
            "punpckhdq               %%mm4, %%mm1           \n\t"
            "packsswb                %%mm1, %%mm0           \n\t"
            "paddb "MANGLE(ff_bgr2UVOffset)", %%mm0         \n\t"
            "movd                    %%mm0, (%2, %%"REG_a") \n\t"
            "punpckhdq               %%mm0, %%mm0           \n\t"
            "movd                    %%mm0, (%3, %%"REG_a") \n\t"
            "add                        $4, %%"REG_a"       \n\t"
            " js                        1b                  \n\t"
            : : "r" (src+chromWidth*6), "r" (src+srcStride+chromWidth*6), "r" (udst+chromWidth), "r" (vdst+chromWidth), "g" (-chromWidth), "r"(rgb2yuv)
            : "%"REG_a, "%"REG_d
        );

        udst += chromStride;
        vdst += chromStride;
        src  += srcStride*2;
    }

    __asm__ volatile(EMMS"       \n\t"
                     SFENCE"     \n\t"
                     :::"memory");

     ff_rgb24toyv12_c(src, ydst, udst, vdst, width, height-y, lumStride, chromStride, srcStride, rgb2yuv);
}
#endif /* HAVE_7REGS */
#endif /* !COMPILE_TEMPLATE_SSE2 */

#if !COMPILE_TEMPLATE_AMD3DNOW && !COMPILE_TEMPLATE_AVX
static void RENAME(interleaveBytes)(const uint8_t *src1, const uint8_t *src2, uint8_t *dest,
                                    int width, int height, int src1Stride,
                                    int src2Stride, int dstStride)
{
    int h;

    for (h=0; h < height; h++) {
        int w;

#if COMPILE_TEMPLATE_SSE2
        __asm__(
            "xor              %%"REG_a", %%"REG_a"  \n\t"
            "1:                                     \n\t"
            PREFETCH" 64(%1, %%"REG_a")             \n\t"
            PREFETCH" 64(%2, %%"REG_a")             \n\t"
            "movdqa     (%1, %%"REG_a"), %%xmm0     \n\t"
            "movdqa     (%1, %%"REG_a"), %%xmm1     \n\t"
            "movdqa     (%2, %%"REG_a"), %%xmm2     \n\t"
            "punpcklbw           %%xmm2, %%xmm0     \n\t"
            "punpckhbw           %%xmm2, %%xmm1     \n\t"
            "movntdq             %%xmm0,   (%0, %%"REG_a", 2)   \n\t"
            "movntdq             %%xmm1, 16(%0, %%"REG_a", 2)   \n\t"
            "add                    $16, %%"REG_a"  \n\t"
            "cmp                     %3, %%"REG_a"  \n\t"
            " jb                     1b             \n\t"
            ::"r"(dest), "r"(src1), "r"(src2), "r" ((x86_reg)width-15)
            : "memory", "%"REG_a""
        );
#else
        __asm__(
            "xor %%"REG_a", %%"REG_a"               \n\t"
            "1:                                     \n\t"
            PREFETCH" 64(%1, %%"REG_a")             \n\t"
            PREFETCH" 64(%2, %%"REG_a")             \n\t"
            "movq       (%1, %%"REG_a"), %%mm0      \n\t"
            "movq      8(%1, %%"REG_a"), %%mm2      \n\t"
            "movq                 %%mm0, %%mm1      \n\t"
            "movq                 %%mm2, %%mm3      \n\t"
            "movq       (%2, %%"REG_a"), %%mm4      \n\t"
            "movq      8(%2, %%"REG_a"), %%mm5      \n\t"
            "punpcklbw            %%mm4, %%mm0      \n\t"
            "punpckhbw            %%mm4, %%mm1      \n\t"
            "punpcklbw            %%mm5, %%mm2      \n\t"
            "punpckhbw            %%mm5, %%mm3      \n\t"
            MOVNTQ"               %%mm0,   (%0, %%"REG_a", 2)   \n\t"
            MOVNTQ"               %%mm1,  8(%0, %%"REG_a", 2)   \n\t"
            MOVNTQ"               %%mm2, 16(%0, %%"REG_a", 2)   \n\t"
            MOVNTQ"               %%mm3, 24(%0, %%"REG_a", 2)   \n\t"
            "add                    $16, %%"REG_a"  \n\t"
            "cmp                     %3, %%"REG_a"  \n\t"
            " jb                     1b             \n\t"
            ::"r"(dest), "r"(src1), "r"(src2), "r" ((x86_reg)width-15)
            : "memory", "%"REG_a
        );
#endif
        for (w= (width&(~15)); w < width; w++) {
            dest[2*w+0] = src1[w];
            dest[2*w+1] = src2[w];
        }
        dest += dstStride;
        src1 += src1Stride;
        src2 += src2Stride;
    }
    __asm__(
            EMMS"       \n\t"
            SFENCE"     \n\t"
            ::: "memory"
            );
}
#endif /* !COMPILE_TEMPLATE_AMD3DNOW && !COMPILE_TEMPLATE_AVX */

<<<<<<< HEAD
#if !COMPILE_TEMPLATE_AVX || HAVE_AVX_EXTERNAL
#if !COMPILE_TEMPLATE_AMD3DNOW && (ARCH_X86_32 || COMPILE_TEMPLATE_SSE2) && COMPILE_TEMPLATE_MMXEXT == COMPILE_TEMPLATE_SSE2 && HAVE_YASM
void RENAME(ff_nv12ToUV)(uint8_t *dstU, uint8_t *dstV,
                                const uint8_t *unused0,
                                const uint8_t *src1,
                                const uint8_t *src2,
                                int w, uint32_t *unused);
=======
#if !COMPILE_TEMPLATE_AMD3DNOW && (ARCH_X86_32 || COMPILE_TEMPLATE_SSE2) && COMPILE_TEMPLATE_MMXEXT == COMPILE_TEMPLATE_SSE2 && HAVE_YASM
void RENAME(ff_nv12ToUV)(uint8_t *dstU, uint8_t *dstV,
                         const uint8_t *src, const uint8_t *unused, int w,
                         uint32_t *unused2);
>>>>>>> 91c98185
static void RENAME(deinterleaveBytes)(const uint8_t *src, uint8_t *dst1, uint8_t *dst2,
                                      int width, int height, int srcStride,
                                      int dst1Stride, int dst2Stride)
{
    int h;

<<<<<<< HEAD
    for (h=0; h < height; h++) {
        RENAME(ff_nv12ToUV)(dst1, dst2, NULL, src, NULL, width, NULL);
        src += srcStride;
=======
    for (h = 0; h < height; h++) {
        RENAME(ff_nv12ToUV)(dst1, dst2, src, NULL, width, NULL);
        src  += srcStride;
>>>>>>> 91c98185
        dst1 += dst1Stride;
        dst2 += dst2Stride;
    }
    __asm__(
            EMMS"       \n\t"
            SFENCE"     \n\t"
            ::: "memory"
            );
}
#endif /* !COMPILE_TEMPLATE_AMD3DNOW */
<<<<<<< HEAD
#endif /* !COMPILE_TEMPLATE_AVX || HAVE_AVX_EXTERNAL */
=======
>>>>>>> 91c98185

#if !COMPILE_TEMPLATE_SSE2
#if !COMPILE_TEMPLATE_AMD3DNOW
static inline void RENAME(vu9_to_vu12)(const uint8_t *src1, const uint8_t *src2,
                                       uint8_t *dst1, uint8_t *dst2,
                                       int width, int height,
                                       int srcStride1, int srcStride2,
                                       int dstStride1, int dstStride2)
{
    x86_reg x, y;
    int w,h;
    w=width/2; h=height/2;
    __asm__ volatile(
        PREFETCH" %0    \n\t"
        PREFETCH" %1    \n\t"
        ::"m"(*(src1+srcStride1)),"m"(*(src2+srcStride2)):"memory");
    for (y=0;y<h;y++) {
        const uint8_t* s1=src1+srcStride1*(y>>1);
        uint8_t* d=dst1+dstStride1*y;
        x=0;
        for (;x<w-31;x+=32) {
            __asm__ volatile(
                PREFETCH"   32(%1,%2)        \n\t"
                "movq         (%1,%2), %%mm0 \n\t"
                "movq        8(%1,%2), %%mm2 \n\t"
                "movq       16(%1,%2), %%mm4 \n\t"
                "movq       24(%1,%2), %%mm6 \n\t"
                "movq      %%mm0, %%mm1 \n\t"
                "movq      %%mm2, %%mm3 \n\t"
                "movq      %%mm4, %%mm5 \n\t"
                "movq      %%mm6, %%mm7 \n\t"
                "punpcklbw %%mm0, %%mm0 \n\t"
                "punpckhbw %%mm1, %%mm1 \n\t"
                "punpcklbw %%mm2, %%mm2 \n\t"
                "punpckhbw %%mm3, %%mm3 \n\t"
                "punpcklbw %%mm4, %%mm4 \n\t"
                "punpckhbw %%mm5, %%mm5 \n\t"
                "punpcklbw %%mm6, %%mm6 \n\t"
                "punpckhbw %%mm7, %%mm7 \n\t"
                MOVNTQ"    %%mm0,   (%0,%2,2)  \n\t"
                MOVNTQ"    %%mm1,  8(%0,%2,2)  \n\t"
                MOVNTQ"    %%mm2, 16(%0,%2,2)  \n\t"
                MOVNTQ"    %%mm3, 24(%0,%2,2)  \n\t"
                MOVNTQ"    %%mm4, 32(%0,%2,2)  \n\t"
                MOVNTQ"    %%mm5, 40(%0,%2,2)  \n\t"
                MOVNTQ"    %%mm6, 48(%0,%2,2)  \n\t"
                MOVNTQ"    %%mm7, 56(%0,%2,2)"
                :: "r"(d), "r"(s1), "r"(x)
                :"memory");
        }
        for (;x<w;x++) d[2*x]=d[2*x+1]=s1[x];
    }
    for (y=0;y<h;y++) {
        const uint8_t* s2=src2+srcStride2*(y>>1);
        uint8_t* d=dst2+dstStride2*y;
        x=0;
        for (;x<w-31;x+=32) {
            __asm__ volatile(
                PREFETCH"   32(%1,%2)        \n\t"
                "movq         (%1,%2), %%mm0 \n\t"
                "movq        8(%1,%2), %%mm2 \n\t"
                "movq       16(%1,%2), %%mm4 \n\t"
                "movq       24(%1,%2), %%mm6 \n\t"
                "movq      %%mm0, %%mm1 \n\t"
                "movq      %%mm2, %%mm3 \n\t"
                "movq      %%mm4, %%mm5 \n\t"
                "movq      %%mm6, %%mm7 \n\t"
                "punpcklbw %%mm0, %%mm0 \n\t"
                "punpckhbw %%mm1, %%mm1 \n\t"
                "punpcklbw %%mm2, %%mm2 \n\t"
                "punpckhbw %%mm3, %%mm3 \n\t"
                "punpcklbw %%mm4, %%mm4 \n\t"
                "punpckhbw %%mm5, %%mm5 \n\t"
                "punpcklbw %%mm6, %%mm6 \n\t"
                "punpckhbw %%mm7, %%mm7 \n\t"
                MOVNTQ"    %%mm0,   (%0,%2,2)  \n\t"
                MOVNTQ"    %%mm1,  8(%0,%2,2)  \n\t"
                MOVNTQ"    %%mm2, 16(%0,%2,2)  \n\t"
                MOVNTQ"    %%mm3, 24(%0,%2,2)  \n\t"
                MOVNTQ"    %%mm4, 32(%0,%2,2)  \n\t"
                MOVNTQ"    %%mm5, 40(%0,%2,2)  \n\t"
                MOVNTQ"    %%mm6, 48(%0,%2,2)  \n\t"
                MOVNTQ"    %%mm7, 56(%0,%2,2)"
                :: "r"(d), "r"(s2), "r"(x)
                :"memory");
        }
        for (;x<w;x++) d[2*x]=d[2*x+1]=s2[x];
    }
    __asm__(
            EMMS"       \n\t"
            SFENCE"     \n\t"
            ::: "memory"
        );
}

static inline void RENAME(yvu9_to_yuy2)(const uint8_t *src1, const uint8_t *src2, const uint8_t *src3,
                                        uint8_t *dst,
                                        int width, int height,
                                        int srcStride1, int srcStride2,
                                        int srcStride3, int dstStride)
{
    x86_reg x;
    int y,w,h;
    w=width/2; h=height;
    for (y=0;y<h;y++) {
        const uint8_t* yp=src1+srcStride1*y;
        const uint8_t* up=src2+srcStride2*(y>>2);
        const uint8_t* vp=src3+srcStride3*(y>>2);
        uint8_t* d=dst+dstStride*y;
        x=0;
        for (;x<w-7;x+=8) {
            __asm__ volatile(
                PREFETCH"   32(%1, %0)          \n\t"
                PREFETCH"   32(%2, %0)          \n\t"
                PREFETCH"   32(%3, %0)          \n\t"
                "movq      (%1, %0, 4), %%mm0   \n\t" /* Y0Y1Y2Y3Y4Y5Y6Y7 */
                "movq         (%2, %0), %%mm1   \n\t" /* U0U1U2U3U4U5U6U7 */
                "movq         (%3, %0), %%mm2   \n\t" /* V0V1V2V3V4V5V6V7 */
                "movq            %%mm0, %%mm3   \n\t" /* Y0Y1Y2Y3Y4Y5Y6Y7 */
                "movq            %%mm1, %%mm4   \n\t" /* U0U1U2U3U4U5U6U7 */
                "movq            %%mm2, %%mm5   \n\t" /* V0V1V2V3V4V5V6V7 */
                "punpcklbw       %%mm1, %%mm1   \n\t" /* U0U0 U1U1 U2U2 U3U3 */
                "punpcklbw       %%mm2, %%mm2   \n\t" /* V0V0 V1V1 V2V2 V3V3 */
                "punpckhbw       %%mm4, %%mm4   \n\t" /* U4U4 U5U5 U6U6 U7U7 */
                "punpckhbw       %%mm5, %%mm5   \n\t" /* V4V4 V5V5 V6V6 V7V7 */

                "movq            %%mm1, %%mm6   \n\t"
                "punpcklbw       %%mm2, %%mm1   \n\t" /* U0V0 U0V0 U1V1 U1V1*/
                "punpcklbw       %%mm1, %%mm0   \n\t" /* Y0U0 Y1V0 Y2U0 Y3V0*/
                "punpckhbw       %%mm1, %%mm3   \n\t" /* Y4U1 Y5V1 Y6U1 Y7V1*/
                MOVNTQ"          %%mm0,  (%4, %0, 8)    \n\t"
                MOVNTQ"          %%mm3, 8(%4, %0, 8)    \n\t"

                "punpckhbw       %%mm2, %%mm6   \n\t" /* U2V2 U2V2 U3V3 U3V3*/
                "movq     8(%1, %0, 4), %%mm0   \n\t"
                "movq            %%mm0, %%mm3   \n\t"
                "punpcklbw       %%mm6, %%mm0   \n\t" /* Y U2 Y V2 Y U2 Y V2*/
                "punpckhbw       %%mm6, %%mm3   \n\t" /* Y U3 Y V3 Y U3 Y V3*/
                MOVNTQ"          %%mm0, 16(%4, %0, 8)   \n\t"
                MOVNTQ"          %%mm3, 24(%4, %0, 8)   \n\t"

                "movq            %%mm4, %%mm6   \n\t"
                "movq    16(%1, %0, 4), %%mm0   \n\t"
                "movq            %%mm0, %%mm3   \n\t"
                "punpcklbw       %%mm5, %%mm4   \n\t"
                "punpcklbw       %%mm4, %%mm0   \n\t" /* Y U4 Y V4 Y U4 Y V4*/
                "punpckhbw       %%mm4, %%mm3   \n\t" /* Y U5 Y V5 Y U5 Y V5*/
                MOVNTQ"          %%mm0, 32(%4, %0, 8)   \n\t"
                MOVNTQ"          %%mm3, 40(%4, %0, 8)   \n\t"

                "punpckhbw       %%mm5, %%mm6   \n\t"
                "movq    24(%1, %0, 4), %%mm0   \n\t"
                "movq            %%mm0, %%mm3   \n\t"
                "punpcklbw       %%mm6, %%mm0   \n\t" /* Y U6 Y V6 Y U6 Y V6*/
                "punpckhbw       %%mm6, %%mm3   \n\t" /* Y U7 Y V7 Y U7 Y V7*/
                MOVNTQ"          %%mm0, 48(%4, %0, 8)   \n\t"
                MOVNTQ"          %%mm3, 56(%4, %0, 8)   \n\t"

                : "+r" (x)
                : "r"(yp), "r" (up), "r"(vp), "r"(d)
                :"memory");
        }
        for (; x<w; x++) {
            const int x2 = x<<2;
            d[8*x+0] = yp[x2];
            d[8*x+1] = up[x];
            d[8*x+2] = yp[x2+1];
            d[8*x+3] = vp[x];
            d[8*x+4] = yp[x2+2];
            d[8*x+5] = up[x];
            d[8*x+6] = yp[x2+3];
            d[8*x+7] = vp[x];
        }
    }
    __asm__(
            EMMS"       \n\t"
            SFENCE"     \n\t"
            ::: "memory"
        );
}
#endif /* !COMPILE_TEMPLATE_AMD3DNOW */

static void RENAME(extract_even)(const uint8_t *src, uint8_t *dst, x86_reg count)
{
    dst +=   count;
    src += 2*count;
    count= - count;

    if(count <= -16) {
        count += 15;
        __asm__ volatile(
            "pcmpeqw       %%mm7, %%mm7        \n\t"
            "psrlw            $8, %%mm7        \n\t"
            "1:                                \n\t"
            "movq -30(%1, %0, 2), %%mm0        \n\t"
            "movq -22(%1, %0, 2), %%mm1        \n\t"
            "movq -14(%1, %0, 2), %%mm2        \n\t"
            "movq  -6(%1, %0, 2), %%mm3        \n\t"
            "pand          %%mm7, %%mm0        \n\t"
            "pand          %%mm7, %%mm1        \n\t"
            "pand          %%mm7, %%mm2        \n\t"
            "pand          %%mm7, %%mm3        \n\t"
            "packuswb      %%mm1, %%mm0        \n\t"
            "packuswb      %%mm3, %%mm2        \n\t"
            MOVNTQ"        %%mm0,-15(%2, %0)   \n\t"
            MOVNTQ"        %%mm2,- 7(%2, %0)   \n\t"
            "add             $16, %0           \n\t"
            " js 1b                            \n\t"
            : "+r"(count)
            : "r"(src), "r"(dst)
        );
        count -= 15;
    }
    while(count<0) {
        dst[count]= src[2*count];
        count++;
    }
}

#if !COMPILE_TEMPLATE_AMD3DNOW
static void RENAME(extract_even2)(const uint8_t *src, uint8_t *dst0, uint8_t *dst1, x86_reg count)
{
    dst0+=   count;
    dst1+=   count;
    src += 4*count;
    count= - count;
    if(count <= -8) {
        count += 7;
        __asm__ volatile(
            "pcmpeqw       %%mm7, %%mm7        \n\t"
            "psrlw            $8, %%mm7        \n\t"
            "1:                                \n\t"
            "movq -28(%1, %0, 4), %%mm0        \n\t"
            "movq -20(%1, %0, 4), %%mm1        \n\t"
            "movq -12(%1, %0, 4), %%mm2        \n\t"
            "movq  -4(%1, %0, 4), %%mm3        \n\t"
            "pand          %%mm7, %%mm0        \n\t"
            "pand          %%mm7, %%mm1        \n\t"
            "pand          %%mm7, %%mm2        \n\t"
            "pand          %%mm7, %%mm3        \n\t"
            "packuswb      %%mm1, %%mm0        \n\t"
            "packuswb      %%mm3, %%mm2        \n\t"
            "movq          %%mm0, %%mm1        \n\t"
            "movq          %%mm2, %%mm3        \n\t"
            "psrlw            $8, %%mm0        \n\t"
            "psrlw            $8, %%mm2        \n\t"
            "pand          %%mm7, %%mm1        \n\t"
            "pand          %%mm7, %%mm3        \n\t"
            "packuswb      %%mm2, %%mm0        \n\t"
            "packuswb      %%mm3, %%mm1        \n\t"
            MOVNTQ"        %%mm0,- 7(%3, %0)   \n\t"
            MOVNTQ"        %%mm1,- 7(%2, %0)   \n\t"
            "add              $8, %0           \n\t"
            " js 1b                            \n\t"
            : "+r"(count)
            : "r"(src), "r"(dst0), "r"(dst1)
        );
        count -= 7;
    }
    while(count<0) {
        dst0[count]= src[4*count+0];
        dst1[count]= src[4*count+2];
        count++;
    }
}
#endif /* !COMPILE_TEMPLATE_AMD3DNOW */

static void RENAME(extract_even2avg)(const uint8_t *src0, const uint8_t *src1, uint8_t *dst0, uint8_t *dst1, x86_reg count)
{
    dst0 +=   count;
    dst1 +=   count;
    src0 += 4*count;
    src1 += 4*count;
    count= - count;
#ifdef PAVGB
    if(count <= -8) {
        count += 7;
        __asm__ volatile(
            "pcmpeqw        %%mm7, %%mm7        \n\t"
            "psrlw             $8, %%mm7        \n\t"
            "1:                                \n\t"
            "movq  -28(%1, %0, 4), %%mm0        \n\t"
            "movq  -20(%1, %0, 4), %%mm1        \n\t"
            "movq  -12(%1, %0, 4), %%mm2        \n\t"
            "movq   -4(%1, %0, 4), %%mm3        \n\t"
            PAVGB" -28(%2, %0, 4), %%mm0        \n\t"
            PAVGB" -20(%2, %0, 4), %%mm1        \n\t"
            PAVGB" -12(%2, %0, 4), %%mm2        \n\t"
            PAVGB" - 4(%2, %0, 4), %%mm3        \n\t"
            "pand           %%mm7, %%mm0        \n\t"
            "pand           %%mm7, %%mm1        \n\t"
            "pand           %%mm7, %%mm2        \n\t"
            "pand           %%mm7, %%mm3        \n\t"
            "packuswb       %%mm1, %%mm0        \n\t"
            "packuswb       %%mm3, %%mm2        \n\t"
            "movq           %%mm0, %%mm1        \n\t"
            "movq           %%mm2, %%mm3        \n\t"
            "psrlw             $8, %%mm0        \n\t"
            "psrlw             $8, %%mm2        \n\t"
            "pand           %%mm7, %%mm1        \n\t"
            "pand           %%mm7, %%mm3        \n\t"
            "packuswb       %%mm2, %%mm0        \n\t"
            "packuswb       %%mm3, %%mm1        \n\t"
            MOVNTQ"         %%mm0,- 7(%4, %0)   \n\t"
            MOVNTQ"         %%mm1,- 7(%3, %0)   \n\t"
            "add               $8, %0           \n\t"
            " js 1b                            \n\t"
            : "+r"(count)
            : "r"(src0), "r"(src1), "r"(dst0), "r"(dst1)
        );
        count -= 7;
    }
#endif
    while(count<0) {
        dst0[count]= (src0[4*count+0]+src1[4*count+0])>>1;
        dst1[count]= (src0[4*count+2]+src1[4*count+2])>>1;
        count++;
    }
}

#if !COMPILE_TEMPLATE_AMD3DNOW
static void RENAME(extract_odd2)(const uint8_t *src, uint8_t *dst0, uint8_t *dst1, x86_reg count)
{
    dst0+=   count;
    dst1+=   count;
    src += 4*count;
    count= - count;
    if(count <= -8) {
        count += 7;
        __asm__ volatile(
            "pcmpeqw       %%mm7, %%mm7        \n\t"
            "psrlw            $8, %%mm7        \n\t"
            "1:                                \n\t"
            "movq -28(%1, %0, 4), %%mm0        \n\t"
            "movq -20(%1, %0, 4), %%mm1        \n\t"
            "movq -12(%1, %0, 4), %%mm2        \n\t"
            "movq  -4(%1, %0, 4), %%mm3        \n\t"
            "psrlw            $8, %%mm0        \n\t"
            "psrlw            $8, %%mm1        \n\t"
            "psrlw            $8, %%mm2        \n\t"
            "psrlw            $8, %%mm3        \n\t"
            "packuswb      %%mm1, %%mm0        \n\t"
            "packuswb      %%mm3, %%mm2        \n\t"
            "movq          %%mm0, %%mm1        \n\t"
            "movq          %%mm2, %%mm3        \n\t"
            "psrlw            $8, %%mm0        \n\t"
            "psrlw            $8, %%mm2        \n\t"
            "pand          %%mm7, %%mm1        \n\t"
            "pand          %%mm7, %%mm3        \n\t"
            "packuswb      %%mm2, %%mm0        \n\t"
            "packuswb      %%mm3, %%mm1        \n\t"
            MOVNTQ"        %%mm0,- 7(%3, %0)   \n\t"
            MOVNTQ"        %%mm1,- 7(%2, %0)   \n\t"
            "add              $8, %0           \n\t"
            " js 1b                            \n\t"
            : "+r"(count)
            : "r"(src), "r"(dst0), "r"(dst1)
        );
        count -= 7;
    }
    src++;
    while(count<0) {
        dst0[count]= src[4*count+0];
        dst1[count]= src[4*count+2];
        count++;
    }
}
#endif /* !COMPILE_TEMPLATE_AMD3DNOW */

static void RENAME(extract_odd2avg)(const uint8_t *src0, const uint8_t *src1, uint8_t *dst0, uint8_t *dst1, x86_reg count)
{
    dst0 +=   count;
    dst1 +=   count;
    src0 += 4*count;
    src1 += 4*count;
    count= - count;
#ifdef PAVGB
    if(count <= -8) {
        count += 7;
        __asm__ volatile(
            "pcmpeqw        %%mm7, %%mm7        \n\t"
            "psrlw             $8, %%mm7        \n\t"
            "1:                                \n\t"
            "movq  -28(%1, %0, 4), %%mm0        \n\t"
            "movq  -20(%1, %0, 4), %%mm1        \n\t"
            "movq  -12(%1, %0, 4), %%mm2        \n\t"
            "movq   -4(%1, %0, 4), %%mm3        \n\t"
            PAVGB" -28(%2, %0, 4), %%mm0        \n\t"
            PAVGB" -20(%2, %0, 4), %%mm1        \n\t"
            PAVGB" -12(%2, %0, 4), %%mm2        \n\t"
            PAVGB" - 4(%2, %0, 4), %%mm3        \n\t"
            "psrlw             $8, %%mm0        \n\t"
            "psrlw             $8, %%mm1        \n\t"
            "psrlw             $8, %%mm2        \n\t"
            "psrlw             $8, %%mm3        \n\t"
            "packuswb       %%mm1, %%mm0        \n\t"
            "packuswb       %%mm3, %%mm2        \n\t"
            "movq           %%mm0, %%mm1        \n\t"
            "movq           %%mm2, %%mm3        \n\t"
            "psrlw             $8, %%mm0        \n\t"
            "psrlw             $8, %%mm2        \n\t"
            "pand           %%mm7, %%mm1        \n\t"
            "pand           %%mm7, %%mm3        \n\t"
            "packuswb       %%mm2, %%mm0        \n\t"
            "packuswb       %%mm3, %%mm1        \n\t"
            MOVNTQ"         %%mm0,- 7(%4, %0)   \n\t"
            MOVNTQ"         %%mm1,- 7(%3, %0)   \n\t"
            "add               $8, %0           \n\t"
            " js 1b                            \n\t"
            : "+r"(count)
            : "r"(src0), "r"(src1), "r"(dst0), "r"(dst1)
        );
        count -= 7;
    }
#endif
    src0++;
    src1++;
    while(count<0) {
        dst0[count]= (src0[4*count+0]+src1[4*count+0])>>1;
        dst1[count]= (src0[4*count+2]+src1[4*count+2])>>1;
        count++;
    }
}

static void RENAME(yuyvtoyuv420)(uint8_t *ydst, uint8_t *udst, uint8_t *vdst, const uint8_t *src,
                                 int width, int height,
                                 int lumStride, int chromStride, int srcStride)
{
    int y;
    const int chromWidth = FF_CEIL_RSHIFT(width, 1);

    for (y=0; y<height; y++) {
        RENAME(extract_even)(src, ydst, width);
        if(y&1) {
            RENAME(extract_odd2avg)(src-srcStride, src, udst, vdst, chromWidth);
            udst+= chromStride;
            vdst+= chromStride;
        }

        src += srcStride;
        ydst+= lumStride;
    }
    __asm__(
            EMMS"       \n\t"
            SFENCE"     \n\t"
            ::: "memory"
        );
}

#if !COMPILE_TEMPLATE_AMD3DNOW
static void RENAME(yuyvtoyuv422)(uint8_t *ydst, uint8_t *udst, uint8_t *vdst, const uint8_t *src,
                                 int width, int height,
                                 int lumStride, int chromStride, int srcStride)
{
    int y;
    const int chromWidth = FF_CEIL_RSHIFT(width, 1);

    for (y=0; y<height; y++) {
        RENAME(extract_even)(src, ydst, width);
        RENAME(extract_odd2)(src, udst, vdst, chromWidth);

        src += srcStride;
        ydst+= lumStride;
        udst+= chromStride;
        vdst+= chromStride;
    }
    __asm__(
            EMMS"       \n\t"
            SFENCE"     \n\t"
            ::: "memory"
        );
}
#endif /* !COMPILE_TEMPLATE_AMD3DNOW */

static void RENAME(uyvytoyuv420)(uint8_t *ydst, uint8_t *udst, uint8_t *vdst, const uint8_t *src,
                                 int width, int height,
                                 int lumStride, int chromStride, int srcStride)
{
    int y;
    const int chromWidth = FF_CEIL_RSHIFT(width, 1);

    for (y=0; y<height; y++) {
        RENAME(extract_even)(src+1, ydst, width);
        if(y&1) {
            RENAME(extract_even2avg)(src-srcStride, src, udst, vdst, chromWidth);
            udst+= chromStride;
            vdst+= chromStride;
        }

        src += srcStride;
        ydst+= lumStride;
    }
    __asm__(
            EMMS"       \n\t"
            SFENCE"     \n\t"
            ::: "memory"
        );
}

#if !COMPILE_TEMPLATE_AMD3DNOW
static void RENAME(uyvytoyuv422)(uint8_t *ydst, uint8_t *udst, uint8_t *vdst, const uint8_t *src,
                                 int width, int height,
                                 int lumStride, int chromStride, int srcStride)
{
    int y;
    const int chromWidth = FF_CEIL_RSHIFT(width, 1);

    for (y=0; y<height; y++) {
        RENAME(extract_even)(src+1, ydst, width);
        RENAME(extract_even2)(src, udst, vdst, chromWidth);

        src += srcStride;
        ydst+= lumStride;
        udst+= chromStride;
        vdst+= chromStride;
    }
    __asm__(
            EMMS"       \n\t"
            SFENCE"     \n\t"
            ::: "memory"
        );
}
#endif /* !COMPILE_TEMPLATE_AMD3DNOW */
#endif /* !COMPILE_TEMPLATE_SSE2 */

static av_cold void RENAME(rgb2rgb_init)(void)
{
#if !COMPILE_TEMPLATE_SSE2
#if !COMPILE_TEMPLATE_AMD3DNOW
    rgb15to16          = RENAME(rgb15to16);
    rgb15tobgr24       = RENAME(rgb15tobgr24);
    rgb15to32          = RENAME(rgb15to32);
    rgb16tobgr24       = RENAME(rgb16tobgr24);
    rgb16to32          = RENAME(rgb16to32);
    rgb16to15          = RENAME(rgb16to15);
    rgb24tobgr16       = RENAME(rgb24tobgr16);
    rgb24tobgr15       = RENAME(rgb24tobgr15);
    rgb24tobgr32       = RENAME(rgb24tobgr32);
    rgb32to16          = RENAME(rgb32to16);
    rgb32to15          = RENAME(rgb32to15);
    rgb32tobgr24       = RENAME(rgb32tobgr24);
    rgb24to15          = RENAME(rgb24to15);
    rgb24to16          = RENAME(rgb24to16);
    rgb24tobgr24       = RENAME(rgb24tobgr24);
    shuffle_bytes_2103 = RENAME(shuffle_bytes_2103);
    rgb32tobgr16       = RENAME(rgb32tobgr16);
    rgb32tobgr15       = RENAME(rgb32tobgr15);
    yv12toyuy2         = RENAME(yv12toyuy2);
    yv12touyvy         = RENAME(yv12touyvy);
    yuv422ptoyuy2      = RENAME(yuv422ptoyuy2);
    yuv422ptouyvy      = RENAME(yuv422ptouyvy);
    yuy2toyv12         = RENAME(yuy2toyv12);
    vu9_to_vu12        = RENAME(vu9_to_vu12);
    yvu9_to_yuy2       = RENAME(yvu9_to_yuy2);
    uyvytoyuv422       = RENAME(uyvytoyuv422);
    yuyvtoyuv422       = RENAME(yuyvtoyuv422);
#endif /* !COMPILE_TEMPLATE_AMD3DNOW */

#if COMPILE_TEMPLATE_MMXEXT || COMPILE_TEMPLATE_AMD3DNOW
    planar2x           = RENAME(planar2x);
#endif /* COMPILE_TEMPLATE_MMXEXT || COMPILE_TEMPLATE_AMD3DNOW */
#if HAVE_7REGS
    ff_rgb24toyv12     = RENAME(rgb24toyv12);
#endif /* HAVE_7REGS */

    yuyvtoyuv420       = RENAME(yuyvtoyuv420);
    uyvytoyuv420       = RENAME(uyvytoyuv420);
#endif /* !COMPILE_TEMPLATE_SSE2 */

#if !COMPILE_TEMPLATE_AMD3DNOW && !COMPILE_TEMPLATE_AVX
    interleaveBytes    = RENAME(interleaveBytes);
#endif /* !COMPILE_TEMPLATE_AMD3DNOW && !COMPILE_TEMPLATE_AVX */
<<<<<<< HEAD
#if !COMPILE_TEMPLATE_AVX || HAVE_AVX_EXTERNAL
#if !COMPILE_TEMPLATE_AMD3DNOW && (ARCH_X86_32 || COMPILE_TEMPLATE_SSE2) && COMPILE_TEMPLATE_MMXEXT == COMPILE_TEMPLATE_SSE2 && HAVE_YASM
    deinterleaveBytes  = RENAME(deinterleaveBytes);
#endif
#endif
=======
#if !COMPILE_TEMPLATE_AMD3DNOW && (ARCH_X86_32 || COMPILE_TEMPLATE_SSE2) && COMPILE_TEMPLATE_MMXEXT == COMPILE_TEMPLATE_SSE2 && HAVE_YASM
    deinterleaveBytes  = RENAME(deinterleaveBytes);
#endif
>>>>>>> 91c98185
}<|MERGE_RESOLUTION|>--- conflicted
+++ resolved
@@ -1926,35 +1926,23 @@
 }
 #endif /* !COMPILE_TEMPLATE_AMD3DNOW && !COMPILE_TEMPLATE_AVX */
 
-<<<<<<< HEAD
 #if !COMPILE_TEMPLATE_AVX || HAVE_AVX_EXTERNAL
 #if !COMPILE_TEMPLATE_AMD3DNOW && (ARCH_X86_32 || COMPILE_TEMPLATE_SSE2) && COMPILE_TEMPLATE_MMXEXT == COMPILE_TEMPLATE_SSE2 && HAVE_YASM
 void RENAME(ff_nv12ToUV)(uint8_t *dstU, uint8_t *dstV,
-                                const uint8_t *unused0,
-                                const uint8_t *src1,
-                                const uint8_t *src2,
-                                int w, uint32_t *unused);
-=======
-#if !COMPILE_TEMPLATE_AMD3DNOW && (ARCH_X86_32 || COMPILE_TEMPLATE_SSE2) && COMPILE_TEMPLATE_MMXEXT == COMPILE_TEMPLATE_SSE2 && HAVE_YASM
-void RENAME(ff_nv12ToUV)(uint8_t *dstU, uint8_t *dstV,
-                         const uint8_t *src, const uint8_t *unused, int w,
+                         const uint8_t *unused,
+                         const uint8_t *src1,
+                         const uint8_t *src2,
+                         int w,
                          uint32_t *unused2);
->>>>>>> 91c98185
 static void RENAME(deinterleaveBytes)(const uint8_t *src, uint8_t *dst1, uint8_t *dst2,
                                       int width, int height, int srcStride,
                                       int dst1Stride, int dst2Stride)
 {
     int h;
 
-<<<<<<< HEAD
-    for (h=0; h < height; h++) {
+    for (h = 0; h < height; h++) {
         RENAME(ff_nv12ToUV)(dst1, dst2, NULL, src, NULL, width, NULL);
-        src += srcStride;
-=======
-    for (h = 0; h < height; h++) {
-        RENAME(ff_nv12ToUV)(dst1, dst2, src, NULL, width, NULL);
         src  += srcStride;
->>>>>>> 91c98185
         dst1 += dst1Stride;
         dst2 += dst2Stride;
     }
@@ -1965,10 +1953,7 @@
             );
 }
 #endif /* !COMPILE_TEMPLATE_AMD3DNOW */
-<<<<<<< HEAD
 #endif /* !COMPILE_TEMPLATE_AVX || HAVE_AVX_EXTERNAL */
-=======
->>>>>>> 91c98185
 
 #if !COMPILE_TEMPLATE_SSE2
 #if !COMPILE_TEMPLATE_AMD3DNOW
@@ -2541,15 +2526,9 @@
 #if !COMPILE_TEMPLATE_AMD3DNOW && !COMPILE_TEMPLATE_AVX
     interleaveBytes    = RENAME(interleaveBytes);
 #endif /* !COMPILE_TEMPLATE_AMD3DNOW && !COMPILE_TEMPLATE_AVX */
-<<<<<<< HEAD
 #if !COMPILE_TEMPLATE_AVX || HAVE_AVX_EXTERNAL
 #if !COMPILE_TEMPLATE_AMD3DNOW && (ARCH_X86_32 || COMPILE_TEMPLATE_SSE2) && COMPILE_TEMPLATE_MMXEXT == COMPILE_TEMPLATE_SSE2 && HAVE_YASM
     deinterleaveBytes  = RENAME(deinterleaveBytes);
 #endif
 #endif
-=======
-#if !COMPILE_TEMPLATE_AMD3DNOW && (ARCH_X86_32 || COMPILE_TEMPLATE_SSE2) && COMPILE_TEMPLATE_MMXEXT == COMPILE_TEMPLATE_SSE2 && HAVE_YASM
-    deinterleaveBytes  = RENAME(deinterleaveBytes);
-#endif
->>>>>>> 91c98185
 }