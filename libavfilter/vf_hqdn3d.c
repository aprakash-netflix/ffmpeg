/*
 * Copyright (c) 2003 Daniel Moreno <comac AT comac DOT darktech DOT org>
 * Copyright (c) 2010 Baptiste Coudurier
 * Copyright (c) 2012 Loren Merritt
 *
 * This file is part of FFmpeg, ported from MPlayer.
 *
 * FFmpeg is free software; you can redistribute it and/or modify
 * it under the terms of the GNU General Public License as published by
 * the Free Software Foundation; either version 2 of the License, or
 * (at your option) any later version.
 *
 * FFmpeg is distributed in the hope that it will be useful,
 * but WITHOUT ANY WARRANTY; without even the implied warranty of
 * MERCHANTABILITY or FITNESS FOR A PARTICULAR PURPOSE.  See the
 * GNU General Public License for more details.
 *
 * You should have received a copy of the GNU General Public License along
 * with FFmpeg; if not, write to the Free Software Foundation, Inc.,
 * 51 Franklin Street, Fifth Floor, Boston, MA 02110-1301 USA.
 */

/**
 * @file
 * high quality 3d video denoiser, ported from MPlayer
 * libmpcodecs/vf_hqdn3d.c.
 */

#include "libavutil/common.h"
#include "libavutil/pixdesc.h"
#include "libavutil/intreadwrite.h"
#include "avfilter.h"
#include "formats.h"
#include "internal.h"
#include "video.h"

typedef struct {
    int16_t *coefs[4];
    uint16_t *line;
    uint16_t *frame_prev[3];
    double strength[4];
    int hsub, vsub;
    int depth;
    void (*denoise_row[17])(uint8_t *src, uint8_t *dst, uint16_t *line_ant, uint16_t *frame_ant, ptrdiff_t w, int16_t *spatial, int16_t *temporal);
} HQDN3DContext;

void ff_hqdn3d_row_8_x86(uint8_t *src, uint8_t *dst, uint16_t *line_ant, uint16_t *frame_ant, ptrdiff_t w, int16_t *spatial, int16_t *temporal);
void ff_hqdn3d_row_9_x86(uint8_t *src, uint8_t *dst, uint16_t *line_ant, uint16_t *frame_ant, ptrdiff_t w, int16_t *spatial, int16_t *temporal);
void ff_hqdn3d_row_10_x86(uint8_t *src, uint8_t *dst, uint16_t *line_ant, uint16_t *frame_ant, ptrdiff_t w, int16_t *spatial, int16_t *temporal);
void ff_hqdn3d_row_16_x86(uint8_t *src, uint8_t *dst, uint16_t *line_ant, uint16_t *frame_ant, ptrdiff_t w, int16_t *spatial, int16_t *temporal);

#define LUT_BITS (depth==16 ? 8 : 4)
#define RIGHTSHIFT(a,b) (((a)+(((1<<(b))-1)>>1))>>(b))
#define LOAD(x) ((depth==8 ? src[x] : AV_RN16A(src+(x)*2)) << (16-depth))
#define STORE(x,val) (depth==8 ? dst[x] = RIGHTSHIFT(val, 16-depth)\
                    : AV_WN16A(dst+(x)*2, RIGHTSHIFT(val, 16-depth)))

av_always_inline
static inline uint32_t lowpass(int prev, int cur, int16_t *coef, int depth)
{
    int d = (prev - cur) >> (8 - LUT_BITS);
    return cur + coef[d];
}

av_always_inline
static void denoise_temporal(uint8_t *src, uint8_t *dst,
                             uint16_t *frame_ant,
                             int w, int h, int sstride, int dstride,
                             int16_t *temporal, int depth)
{
    long x, y;
    uint32_t tmp;

    temporal += 256 << LUT_BITS;

    for (y = 0; y < h; y++) {
        for (x = 0; x < w; x++) {
            frame_ant[x] = tmp = lowpass(frame_ant[x], LOAD(x), temporal, depth);
            STORE(x, tmp);
        }
        src += sstride;
        dst += dstride;
        frame_ant += w;
    }
}

av_always_inline
static void denoise_spatial(HQDN3DContext *hqdn3d,
                            uint8_t *src, uint8_t *dst,
                            uint16_t *line_ant, uint16_t *frame_ant,
                            int w, int h, int sstride, int dstride,
                            int16_t *spatial, int16_t *temporal, int depth)
{
    long x, y;
    uint32_t pixel_ant;
    uint32_t tmp;

    spatial  += 256 << LUT_BITS;
    temporal += 256 << LUT_BITS;

    /* First line has no top neighbor. Only left one for each tmp and
     * last frame */
    pixel_ant = LOAD(0);
    for (x = 0; x < w; x++) {
        line_ant[x] = tmp = pixel_ant = lowpass(pixel_ant, LOAD(x), spatial, depth);
        frame_ant[x] = tmp = lowpass(frame_ant[x], tmp, temporal, depth);
        STORE(x, tmp);
    }

    for (y = 1; y < h; y++) {
        src += sstride;
        dst += dstride;
        frame_ant += w;
        if (hqdn3d->denoise_row[depth]) {
            hqdn3d->denoise_row[depth](src, dst, line_ant, frame_ant, w, spatial, temporal);
            continue;
        }
        pixel_ant = LOAD(0);
        for (x = 0; x < w-1; x++) {
            line_ant[x] = tmp = lowpass(line_ant[x], pixel_ant, spatial, depth);
            pixel_ant = lowpass(pixel_ant, LOAD(x+1), spatial, depth);
            frame_ant[x] = tmp = lowpass(frame_ant[x], tmp, temporal, depth);
            STORE(x, tmp);
        }
        line_ant[x] = tmp = lowpass(line_ant[x], pixel_ant, spatial, depth);
        frame_ant[x] = tmp = lowpass(frame_ant[x], tmp, temporal, depth);
        STORE(x, tmp);
    }
}

av_always_inline
static void denoise_depth(HQDN3DContext *hqdn3d,
                          uint8_t *src, uint8_t *dst,
                          uint16_t *line_ant, uint16_t **frame_ant_ptr,
                          int w, int h, int sstride, int dstride,
                          int16_t *spatial, int16_t *temporal, int depth)
{
    // FIXME: For 16bit depth, frame_ant could be a pointer to the previous
    // filtered frame rather than a separate buffer.
    long x, y;
    uint16_t *frame_ant = *frame_ant_ptr;
    if (!frame_ant) {
        uint8_t *frame_src = src;
        *frame_ant_ptr = frame_ant = av_malloc(w*h*sizeof(uint16_t));
        for (y = 0; y < h; y++, src += sstride, frame_ant += w)
            for (x = 0; x < w; x++)
                frame_ant[x] = LOAD(x);
        src = frame_src;
        frame_ant = *frame_ant_ptr;
    }

    if (spatial[0])
        denoise_spatial(hqdn3d, src, dst, line_ant, frame_ant,
                        w, h, sstride, dstride, spatial, temporal, depth);
    else
        denoise_temporal(src, dst, frame_ant,
                         w, h, sstride, dstride, temporal, depth);
}

#define denoise(...) \
    switch (hqdn3d->depth) {\
        case  8: denoise_depth(__VA_ARGS__,  8); break;\
        case  9: denoise_depth(__VA_ARGS__,  9); break;\
        case 10: denoise_depth(__VA_ARGS__, 10); break;\
        case 16: denoise_depth(__VA_ARGS__, 16); break;\
    }

static int16_t *precalc_coefs(double dist25, int depth)
{
    int i;
    double gamma, simil, C;
    int16_t *ct = av_malloc((512<<LUT_BITS)*sizeof(int16_t));
    if (!ct)
        return NULL;

    gamma = log(0.25) / log(1.0 - FFMIN(dist25,252.0)/255.0 - 0.00001);

    for (i = -255<<LUT_BITS; i <= 255<<LUT_BITS; i++) {
        double f = ((i<<(9-LUT_BITS)) + (1<<(8-LUT_BITS)) - 1) / 512.0; // midpoint of the bin
        simil = 1.0 - FFABS(f) / 255.0;
        C = pow(simil, gamma) * 256.0 * f;
        ct[(256<<LUT_BITS)+i] = lrint(C);
    }

    ct[0] = !!dist25;
    return ct;
}

#define PARAM1_DEFAULT 4.0
#define PARAM2_DEFAULT 3.0
#define PARAM3_DEFAULT 6.0

static int init(AVFilterContext *ctx, const char *args)
{
    HQDN3DContext *hqdn3d = ctx->priv;
    double lum_spac, lum_tmp, chrom_spac, chrom_tmp;
    double param1, param2, param3, param4;

    lum_spac   = PARAM1_DEFAULT;
    chrom_spac = PARAM2_DEFAULT;
    lum_tmp    = PARAM3_DEFAULT;
    chrom_tmp  = lum_tmp * chrom_spac / lum_spac;

    if (args) {
        switch (sscanf(args, "%lf:%lf:%lf:%lf",
                       &param1, &param2, &param3, &param4)) {
        case 1:
            lum_spac   = param1;
            chrom_spac = PARAM2_DEFAULT * param1 / PARAM1_DEFAULT;
            lum_tmp    = PARAM3_DEFAULT * param1 / PARAM1_DEFAULT;
            chrom_tmp  = lum_tmp * chrom_spac / lum_spac;
            break;
        case 2:
            lum_spac   = param1;
            chrom_spac = param2;
            lum_tmp    = PARAM3_DEFAULT * param1 / PARAM1_DEFAULT;
            chrom_tmp  = lum_tmp * chrom_spac / lum_spac;
            break;
        case 3:
            lum_spac   = param1;
            chrom_spac = param2;
            lum_tmp    = param3;
            chrom_tmp  = lum_tmp * chrom_spac / lum_spac;
            break;
        case 4:
            lum_spac   = param1;
            chrom_spac = param2;
            lum_tmp    = param3;
            chrom_tmp  = param4;
            break;
        }
    }

    hqdn3d->strength[0] = lum_spac;
    hqdn3d->strength[1] = lum_tmp;
    hqdn3d->strength[2] = chrom_spac;
    hqdn3d->strength[3] = chrom_tmp;

    av_log(ctx, AV_LOG_VERBOSE, "ls:%lf cs:%lf lt:%lf ct:%lf\n",
           lum_spac, chrom_spac, lum_tmp, chrom_tmp);
    if (lum_spac < 0 || chrom_spac < 0 || isnan(chrom_tmp)) {
        av_log(ctx, AV_LOG_ERROR,
               "Invalid negative value for luma or chroma spatial strength, "
               "or resulting value for chroma temporal strength is nan.\n");
        return AVERROR(EINVAL);
    }

    return 0;
}

static void uninit(AVFilterContext *ctx)
{
    HQDN3DContext *hqdn3d = ctx->priv;

    av_freep(&hqdn3d->coefs[0]);
    av_freep(&hqdn3d->coefs[1]);
    av_freep(&hqdn3d->coefs[2]);
    av_freep(&hqdn3d->coefs[3]);
    av_freep(&hqdn3d->line);
    av_freep(&hqdn3d->frame_prev[0]);
    av_freep(&hqdn3d->frame_prev[1]);
    av_freep(&hqdn3d->frame_prev[2]);
}

static int query_formats(AVFilterContext *ctx)
{
    static const enum PixelFormat pix_fmts[] = {
        PIX_FMT_YUV420P,
        PIX_FMT_YUV422P,
        PIX_FMT_YUV444P,
        PIX_FMT_YUV410P,
        PIX_FMT_YUV411P,
        PIX_FMT_YUV440P,
        PIX_FMT_YUVJ420P,
        PIX_FMT_YUVJ422P,
        PIX_FMT_YUVJ444P,
        PIX_FMT_YUVJ440P,
        AV_NE( PIX_FMT_YUV420P9BE, PIX_FMT_YUV420P9LE ),
        AV_NE( PIX_FMT_YUV422P9BE, PIX_FMT_YUV422P9LE ),
        AV_NE( PIX_FMT_YUV444P9BE, PIX_FMT_YUV444P9LE ),
        AV_NE( PIX_FMT_YUV420P10BE, PIX_FMT_YUV420P10LE ),
        AV_NE( PIX_FMT_YUV422P10BE, PIX_FMT_YUV422P10LE ),
        AV_NE( PIX_FMT_YUV444P10BE, PIX_FMT_YUV444P10LE ),
        AV_NE( PIX_FMT_YUV420P16BE, PIX_FMT_YUV420P16LE ),
        AV_NE( PIX_FMT_YUV422P16BE, PIX_FMT_YUV422P16LE ),
        AV_NE( PIX_FMT_YUV444P16BE, PIX_FMT_YUV444P16LE ),
        PIX_FMT_NONE
    };

    ff_set_common_formats(ctx, ff_make_format_list(pix_fmts));

    return 0;
}

static int config_input(AVFilterLink *inlink)
{
    HQDN3DContext *hqdn3d = inlink->dst->priv;
    int i;

    hqdn3d->hsub = av_pix_fmt_descriptors[inlink->format].log2_chroma_w;
    hqdn3d->vsub = av_pix_fmt_descriptors[inlink->format].log2_chroma_h;
    hqdn3d->depth = av_pix_fmt_descriptors[inlink->format].comp[0].depth_minus1+1;

    hqdn3d->line = av_malloc(inlink->w * sizeof(*hqdn3d->line));
    if (!hqdn3d->line)
        return AVERROR(ENOMEM);

<<<<<<< HEAD
    for (i=0; i<4; i++) {
=======
    for (i = 0; i < 4; i++) {
>>>>>>> 2bd67175
        hqdn3d->coefs[i] = precalc_coefs(hqdn3d->strength[i], hqdn3d->depth);
        if (!hqdn3d->coefs[i])
            return AVERROR(ENOMEM);
    }

#if HAVE_YASM
    hqdn3d->denoise_row[ 8] = ff_hqdn3d_row_8_x86;
    hqdn3d->denoise_row[ 9] = ff_hqdn3d_row_9_x86;
    hqdn3d->denoise_row[10] = ff_hqdn3d_row_10_x86;
    hqdn3d->denoise_row[16] = ff_hqdn3d_row_16_x86;
#endif

    return 0;
}

static int null_draw_slice(AVFilterLink *link, int y, int h, int slice_dir)
{
    return 0;
}

static int end_frame(AVFilterLink *inlink)
{
    HQDN3DContext *hqdn3d = inlink->dst->priv;
    AVFilterLink *outlink = inlink->dst->outputs[0];
    AVFilterBufferRef *inpic  = inlink ->cur_buf;
    AVFilterBufferRef *outpic = outlink->out_buf;
    int ret, c;

    for (c = 0; c < 3; c++) {
        denoise(hqdn3d, inpic->data[c], outpic->data[c],
                hqdn3d->line, &hqdn3d->frame_prev[c],
                inpic->video->w >> (!!c * hqdn3d->hsub),
                inpic->video->h >> (!!c * hqdn3d->vsub),
                inpic->linesize[c], outpic->linesize[c],
                hqdn3d->coefs[c?2:0], hqdn3d->coefs[c?3:1]);
    }

    if ((ret = ff_draw_slice(outlink, 0, inpic->video->h, 1)) < 0 ||
        (ret = ff_end_frame(outlink)) < 0)
        return ret;
    return 0;
}

AVFilter avfilter_vf_hqdn3d = {
    .name          = "hqdn3d",
    .description   = NULL_IF_CONFIG_SMALL("Apply a High Quality 3D Denoiser."),

    .priv_size     = sizeof(HQDN3DContext),
    .init          = init,
    .uninit        = uninit,
    .query_formats = query_formats,

    .inputs    = (const AVFilterPad[]) {{ .name             = "default",
                                          .type             = AVMEDIA_TYPE_VIDEO,
                                          .start_frame      = ff_inplace_start_frame,
                                          .draw_slice       = null_draw_slice,
                                          .config_props     = config_input,
                                          .end_frame        = end_frame },
                                        { .name = NULL}},

    .outputs   = (const AVFilterPad[]) {{ .name             = "default",
                                          .type             = AVMEDIA_TYPE_VIDEO },
                                        { .name = NULL}},
};<|MERGE_RESOLUTION|>--- conflicted
+++ resolved
@@ -305,11 +305,7 @@
     if (!hqdn3d->line)
         return AVERROR(ENOMEM);
 
-<<<<<<< HEAD
-    for (i=0; i<4; i++) {
-=======
     for (i = 0; i < 4; i++) {
->>>>>>> 2bd67175
         hqdn3d->coefs[i] = precalc_coefs(hqdn3d->strength[i], hqdn3d->depth);
         if (!hqdn3d->coefs[i])
             return AVERROR(ENOMEM);
