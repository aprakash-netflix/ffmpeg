/*
 * Audio Frame Queue
 * Copyright (c) 2012 Justin Ruggles
 *
 * This file is part of FFmpeg.
 *
 * FFmpeg is free software; you can redistribute it and/or
 * modify it under the terms of the GNU Lesser General Public
 * License as published by the Free Software Foundation; either
 * version 2.1 of the License, or (at your option) any later version.
 *
 * FFmpeg is distributed in the hope that it will be useful,
 * but WITHOUT ANY WARRANTY; without even the implied warranty of
 * MERCHANTABILITY or FITNESS FOR A PARTICULAR PURPOSE.  See the GNU
 * Lesser General Public License for more details.
 *
 * You should have received a copy of the GNU Lesser General Public
 * License along with FFmpeg; if not, write to the Free Software
 * Foundation, Inc., 51 Franklin Street, Fifth Floor, Boston, MA 02110-1301 USA
 */

#include "libavutil/attributes.h"
#include "libavutil/common.h"
#include "audio_frame_queue.h"
#include "internal.h"
#include "libavutil/avassert.h"

av_cold void ff_af_queue_init(AVCodecContext *avctx, AudioFrameQueue *afq)
{
<<<<<<< HEAD
    afq->avctx = avctx;
    afq->remaining_delay   = avctx->delay;
    afq->remaining_samples = avctx->delay;
    afq->frame_count       = 0;
=======
    afq->avctx             = avctx;
    afq->next_pts          = AV_NOPTS_VALUE;
    afq->remaining_delay   = avctx->initial_padding;
    afq->remaining_samples = avctx->initial_padding;
    afq->frame_queue       = NULL;
}

static void delete_next_frame(AudioFrameQueue *afq)
{
    AudioFrame *f = afq->frame_queue;
    if (f) {
        afq->frame_queue = f->next;
        f->next = NULL;
        av_freep(&f);
    }
>>>>>>> 2df0c32e
}

void ff_af_queue_close(AudioFrameQueue *afq)
{
    if(afq->frame_count)
        av_log(afq->avctx, AV_LOG_WARNING, "%d frames left in the queue on closing\n", afq->frame_count);
    av_freep(&afq->frames);
    memset(afq, 0, sizeof(*afq));
}

int ff_af_queue_add(AudioFrameQueue *afq, const AVFrame *f)
{
    AudioFrame *new = av_fast_realloc(afq->frames, &afq->frame_alloc, sizeof(*afq->frames)*(afq->frame_count+1));
    if(!new)
        return AVERROR(ENOMEM);
    afq->frames = new;
    new += afq->frame_count;

    /* get frame parameters */
    new->duration = f->nb_samples;
    new->duration += afq->remaining_delay;
    if (f->pts != AV_NOPTS_VALUE) {
        new->pts = av_rescale_q(f->pts,
                                      afq->avctx->time_base,
                                      (AVRational){ 1, afq->avctx->sample_rate });
        new->pts -= afq->remaining_delay;
        if(afq->frame_count && new[-1].pts >= new->pts)
            av_log(afq->avctx, AV_LOG_WARNING, "Queue input is backward in time\n");
    } else {
        new->pts = AV_NOPTS_VALUE;
    }
    afq->remaining_delay = 0;

    /* add frame sample count */
    afq->remaining_samples += f->nb_samples;

    afq->frame_count++;

    return 0;
}

void ff_af_queue_remove(AudioFrameQueue *afq, int nb_samples, int64_t *pts,
                        int *duration)
{
    int64_t out_pts = AV_NOPTS_VALUE;
    int removed_samples = 0;
    int i;

    if (afq->frame_count || afq->frame_alloc) {
        if (afq->frames->pts != AV_NOPTS_VALUE)
            out_pts = afq->frames->pts;
    }
    if(!afq->frame_count)
        av_log(afq->avctx, AV_LOG_WARNING, "Trying to remove %d samples, but the queue is empty\n", nb_samples);
    if (pts)
        *pts = ff_samples_to_time_base(afq->avctx, out_pts);

    for(i=0; nb_samples && i<afq->frame_count; i++){
        int n= FFMIN(afq->frames[i].duration, nb_samples);
        afq->frames[i].duration -= n;
        nb_samples              -= n;
        removed_samples         += n;
        if(afq->frames[i].pts != AV_NOPTS_VALUE)
            afq->frames[i].pts      += n;
    }
    afq->remaining_samples -= removed_samples;
    i -= i && afq->frames[i-1].duration;
    memmove(afq->frames, afq->frames + i, sizeof(*afq->frames) * (afq->frame_count - i));
    afq->frame_count -= i;

    if(nb_samples){
        av_assert0(!afq->frame_count);
        av_assert0(afq->remaining_samples == afq->remaining_delay);
        if(afq->frames && afq->frames[0].pts != AV_NOPTS_VALUE)
            afq->frames[0].pts += nb_samples;
        av_log(afq->avctx, AV_LOG_DEBUG, "Trying to remove %d more samples than there are in the queue\n", nb_samples);
    }
    if (duration)
        *duration = ff_samples_to_time_base(afq->avctx, removed_samples);
}<|MERGE_RESOLUTION|>--- conflicted
+++ resolved
@@ -27,28 +27,10 @@
 
 av_cold void ff_af_queue_init(AVCodecContext *avctx, AudioFrameQueue *afq)
 {
-<<<<<<< HEAD
     afq->avctx = avctx;
-    afq->remaining_delay   = avctx->delay;
-    afq->remaining_samples = avctx->delay;
-    afq->frame_count       = 0;
-=======
-    afq->avctx             = avctx;
-    afq->next_pts          = AV_NOPTS_VALUE;
     afq->remaining_delay   = avctx->initial_padding;
     afq->remaining_samples = avctx->initial_padding;
-    afq->frame_queue       = NULL;
-}
-
-static void delete_next_frame(AudioFrameQueue *afq)
-{
-    AudioFrame *f = afq->frame_queue;
-    if (f) {
-        afq->frame_queue = f->next;
-        f->next = NULL;
-        av_freep(&f);
-    }
->>>>>>> 2df0c32e
+    afq->frame_count       = 0;
 }
 
 void ff_af_queue_close(AudioFrameQueue *afq)
