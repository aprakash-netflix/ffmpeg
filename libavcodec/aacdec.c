/*
 * AAC decoder
 * Copyright (c) 2005-2006 Oded Shimon ( ods15 ods15 dyndns org )
 * Copyright (c) 2006-2007 Maxim Gavrilov ( maxim.gavrilov gmail com )
 * Copyright (c) 2008-2013 Alex Converse <alex.converse@gmail.com>
 *
 * AAC LATM decoder
 * Copyright (c) 2008-2010 Paul Kendall <paul@kcbbs.gen.nz>
 * Copyright (c) 2010      Janne Grunau <janne-libav@jannau.net>
 *
 * This file is part of FFmpeg.
 *
 * FFmpeg is free software; you can redistribute it and/or
 * modify it under the terms of the GNU Lesser General Public
 * License as published by the Free Software Foundation; either
 * version 2.1 of the License, or (at your option) any later version.
 *
 * FFmpeg is distributed in the hope that it will be useful,
 * but WITHOUT ANY WARRANTY; without even the implied warranty of
 * MERCHANTABILITY or FITNESS FOR A PARTICULAR PURPOSE.  See the GNU
 * Lesser General Public License for more details.
 *
 * You should have received a copy of the GNU Lesser General Public
 * License along with FFmpeg; if not, write to the Free Software
 * Foundation, Inc., 51 Franklin Street, Fifth Floor, Boston, MA 02110-1301 USA
 */

/**
 * @file
 * AAC decoder
 * @author Oded Shimon  ( ods15 ods15 dyndns org )
 * @author Maxim Gavrilov ( maxim.gavrilov gmail com )
 */

/*
 * supported tools
 *
 * Support?             Name
 * N (code in SoC repo) gain control
 * Y                    block switching
 * Y                    window shapes - standard
 * N                    window shapes - Low Delay
 * Y                    filterbank - standard
 * N (code in SoC repo) filterbank - Scalable Sample Rate
 * Y                    Temporal Noise Shaping
 * Y                    Long Term Prediction
 * Y                    intensity stereo
 * Y                    channel coupling
 * Y                    frequency domain prediction
 * Y                    Perceptual Noise Substitution
 * Y                    Mid/Side stereo
 * N                    Scalable Inverse AAC Quantization
 * N                    Frequency Selective Switch
 * N                    upsampling filter
 * Y                    quantization & coding - AAC
 * N                    quantization & coding - TwinVQ
 * N                    quantization & coding - BSAC
 * N                    AAC Error Resilience tools
 * N                    Error Resilience payload syntax
 * N                    Error Protection tool
 * N                    CELP
 * N                    Silence Compression
 * N                    HVXC
 * N                    HVXC 4kbits/s VR
 * N                    Structured Audio tools
 * N                    Structured Audio Sample Bank Format
 * N                    MIDI
 * N                    Harmonic and Individual Lines plus Noise
 * N                    Text-To-Speech Interface
 * Y                    Spectral Band Replication
 * Y (not in this code) Layer-1
 * Y (not in this code) Layer-2
 * Y (not in this code) Layer-3
 * N                    SinuSoidal Coding (Transient, Sinusoid, Noise)
 * Y                    Parametric Stereo
 * N                    Direct Stream Transfer
 * Y                    Enhanced AAC Low Delay (ER AAC ELD)
 *
 * Note: - HE AAC v1 comprises LC AAC with Spectral Band Replication.
 *       - HE AAC v2 comprises LC AAC with Spectral Band Replication and
           Parametric Stereo.
 */

#include "libavutil/float_dsp.h"
#include "libavutil/opt.h"
#include "avcodec.h"
#include "internal.h"
#include "get_bits.h"
#include "fft.h"
#include "imdct15.h"
#include "fmtconvert.h"
#include "lpc.h"
#include "kbdwin.h"
#include "sinewin.h"

#include "aac.h"
#include "aactab.h"
#include "aacdectab.h"
#include "cbrt_tablegen.h"
#include "sbr.h"
#include "aacsbr.h"
#include "mpeg4audio.h"
#include "aacadtsdec.h"
#include "libavutil/intfloat.h"

#include <errno.h>
#include <math.h>
#include <stdint.h>
#include <string.h>

#if ARCH_ARM
#   include "arm/aac.h"
#elif ARCH_MIPS
#   include "mips/aacdec_mips.h"
#endif

static VLC vlc_scalefactors;
static VLC vlc_spectral[11];

static int output_configure(AACContext *ac,
                            uint8_t layout_map[MAX_ELEM_ID*4][3], int tags,
                            enum OCStatus oc_type, int get_new_frame);

#define overread_err "Input buffer exhausted before END element found\n"

static int count_channels(uint8_t (*layout)[3], int tags)
{
    int i, sum = 0;
    for (i = 0; i < tags; i++) {
        int syn_ele = layout[i][0];
        int pos     = layout[i][2];
        sum += (1 + (syn_ele == TYPE_CPE)) *
               (pos != AAC_CHANNEL_OFF && pos != AAC_CHANNEL_CC);
    }
    return sum;
}

/**
 * Check for the channel element in the current channel position configuration.
 * If it exists, make sure the appropriate element is allocated and map the
 * channel order to match the internal FFmpeg channel layout.
 *
 * @param   che_pos current channel position configuration
 * @param   type channel element type
 * @param   id channel element id
 * @param   channels count of the number of channels in the configuration
 *
 * @return  Returns error status. 0 - OK, !0 - error
 */
static av_cold int che_configure(AACContext *ac,
                                 enum ChannelPosition che_pos,
                                 int type, int id, int *channels)
{
    if (*channels >= MAX_CHANNELS)
        return AVERROR_INVALIDDATA;
    if (che_pos) {
        if (!ac->che[type][id]) {
            if (!(ac->che[type][id] = av_mallocz(sizeof(ChannelElement))))
                return AVERROR(ENOMEM);
            ff_aac_sbr_ctx_init(ac, &ac->che[type][id]->sbr);
        }
        if (type != TYPE_CCE) {
            if (*channels >= MAX_CHANNELS - (type == TYPE_CPE || (type == TYPE_SCE && ac->oc[1].m4ac.ps == 1))) {
                av_log(ac->avctx, AV_LOG_ERROR, "Too many channels\n");
                return AVERROR_INVALIDDATA;
            }
            ac->output_element[(*channels)++] = &ac->che[type][id]->ch[0];
            if (type == TYPE_CPE ||
                (type == TYPE_SCE && ac->oc[1].m4ac.ps == 1)) {
                ac->output_element[(*channels)++] = &ac->che[type][id]->ch[1];
            }
        }
    } else {
        if (ac->che[type][id])
            ff_aac_sbr_ctx_close(&ac->che[type][id]->sbr);
        av_freep(&ac->che[type][id]);
    }
    return 0;
}

static int frame_configure_elements(AVCodecContext *avctx)
{
    AACContext *ac = avctx->priv_data;
    int type, id, ch, ret;

    /* set channel pointers to internal buffers by default */
    for (type = 0; type < 4; type++) {
        for (id = 0; id < MAX_ELEM_ID; id++) {
            ChannelElement *che = ac->che[type][id];
            if (che) {
                che->ch[0].ret = che->ch[0].ret_buf;
                che->ch[1].ret = che->ch[1].ret_buf;
            }
        }
    }

    /* get output buffer */
    av_frame_unref(ac->frame);
    if (!avctx->channels)
        return 1;

    ac->frame->nb_samples = 2048;
    if ((ret = ff_get_buffer(avctx, ac->frame, 0)) < 0)
        return ret;

    /* map output channel pointers to AVFrame data */
    for (ch = 0; ch < avctx->channels; ch++) {
        if (ac->output_element[ch])
            ac->output_element[ch]->ret = (float *)ac->frame->extended_data[ch];
    }

    return 0;
}

struct elem_to_channel {
    uint64_t av_position;
    uint8_t syn_ele;
    uint8_t elem_id;
    uint8_t aac_position;
};

static int assign_pair(struct elem_to_channel e2c_vec[MAX_ELEM_ID],
                       uint8_t (*layout_map)[3], int offset, uint64_t left,
                       uint64_t right, int pos)
{
    if (layout_map[offset][0] == TYPE_CPE) {
        e2c_vec[offset] = (struct elem_to_channel) {
            .av_position  = left | right,
            .syn_ele      = TYPE_CPE,
            .elem_id      = layout_map[offset][1],
            .aac_position = pos
        };
        return 1;
    } else {
        e2c_vec[offset] = (struct elem_to_channel) {
            .av_position  = left,
            .syn_ele      = TYPE_SCE,
            .elem_id      = layout_map[offset][1],
            .aac_position = pos
        };
        e2c_vec[offset + 1] = (struct elem_to_channel) {
            .av_position  = right,
            .syn_ele      = TYPE_SCE,
            .elem_id      = layout_map[offset + 1][1],
            .aac_position = pos
        };
        return 2;
    }
}

static int count_paired_channels(uint8_t (*layout_map)[3], int tags, int pos,
                                 int *current)
{
    int num_pos_channels = 0;
    int first_cpe        = 0;
    int sce_parity       = 0;
    int i;
    for (i = *current; i < tags; i++) {
        if (layout_map[i][2] != pos)
            break;
        if (layout_map[i][0] == TYPE_CPE) {
            if (sce_parity) {
                if (pos == AAC_CHANNEL_FRONT && !first_cpe) {
                    sce_parity = 0;
                } else {
                    return -1;
                }
            }
            num_pos_channels += 2;
            first_cpe         = 1;
        } else {
            num_pos_channels++;
            sce_parity ^= 1;
        }
    }
    if (sce_parity &&
        ((pos == AAC_CHANNEL_FRONT && first_cpe) || pos == AAC_CHANNEL_SIDE))
        return -1;
    *current = i;
    return num_pos_channels;
}

static uint64_t sniff_channel_order(uint8_t (*layout_map)[3], int tags)
{
    int i, n, total_non_cc_elements;
    struct elem_to_channel e2c_vec[4 * MAX_ELEM_ID] = { { 0 } };
    int num_front_channels, num_side_channels, num_back_channels;
    uint64_t layout;

    if (FF_ARRAY_ELEMS(e2c_vec) < tags)
        return 0;

    i = 0;
    num_front_channels =
        count_paired_channels(layout_map, tags, AAC_CHANNEL_FRONT, &i);
    if (num_front_channels < 0)
        return 0;
    num_side_channels =
        count_paired_channels(layout_map, tags, AAC_CHANNEL_SIDE, &i);
    if (num_side_channels < 0)
        return 0;
    num_back_channels =
        count_paired_channels(layout_map, tags, AAC_CHANNEL_BACK, &i);
    if (num_back_channels < 0)
        return 0;

    i = 0;
    if (num_front_channels & 1) {
        e2c_vec[i] = (struct elem_to_channel) {
            .av_position  = AV_CH_FRONT_CENTER,
            .syn_ele      = TYPE_SCE,
            .elem_id      = layout_map[i][1],
            .aac_position = AAC_CHANNEL_FRONT
        };
        i++;
        num_front_channels--;
    }
    if (num_front_channels >= 4) {
        i += assign_pair(e2c_vec, layout_map, i,
                         AV_CH_FRONT_LEFT_OF_CENTER,
                         AV_CH_FRONT_RIGHT_OF_CENTER,
                         AAC_CHANNEL_FRONT);
        num_front_channels -= 2;
    }
    if (num_front_channels >= 2) {
        i += assign_pair(e2c_vec, layout_map, i,
                         AV_CH_FRONT_LEFT,
                         AV_CH_FRONT_RIGHT,
                         AAC_CHANNEL_FRONT);
        num_front_channels -= 2;
    }
    while (num_front_channels >= 2) {
        i += assign_pair(e2c_vec, layout_map, i,
                         UINT64_MAX,
                         UINT64_MAX,
                         AAC_CHANNEL_FRONT);
        num_front_channels -= 2;
    }

    if (num_side_channels >= 2) {
        i += assign_pair(e2c_vec, layout_map, i,
                         AV_CH_SIDE_LEFT,
                         AV_CH_SIDE_RIGHT,
                         AAC_CHANNEL_FRONT);
        num_side_channels -= 2;
    }
    while (num_side_channels >= 2) {
        i += assign_pair(e2c_vec, layout_map, i,
                         UINT64_MAX,
                         UINT64_MAX,
                         AAC_CHANNEL_SIDE);
        num_side_channels -= 2;
    }

    while (num_back_channels >= 4) {
        i += assign_pair(e2c_vec, layout_map, i,
                         UINT64_MAX,
                         UINT64_MAX,
                         AAC_CHANNEL_BACK);
        num_back_channels -= 2;
    }
    if (num_back_channels >= 2) {
        i += assign_pair(e2c_vec, layout_map, i,
                         AV_CH_BACK_LEFT,
                         AV_CH_BACK_RIGHT,
                         AAC_CHANNEL_BACK);
        num_back_channels -= 2;
    }
    if (num_back_channels) {
        e2c_vec[i] = (struct elem_to_channel) {
            .av_position  = AV_CH_BACK_CENTER,
            .syn_ele      = TYPE_SCE,
            .elem_id      = layout_map[i][1],
            .aac_position = AAC_CHANNEL_BACK
        };
        i++;
        num_back_channels--;
    }

    if (i < tags && layout_map[i][2] == AAC_CHANNEL_LFE) {
        e2c_vec[i] = (struct elem_to_channel) {
            .av_position  = AV_CH_LOW_FREQUENCY,
            .syn_ele      = TYPE_LFE,
            .elem_id      = layout_map[i][1],
            .aac_position = AAC_CHANNEL_LFE
        };
        i++;
    }
    while (i < tags && layout_map[i][2] == AAC_CHANNEL_LFE) {
        e2c_vec[i] = (struct elem_to_channel) {
            .av_position  = UINT64_MAX,
            .syn_ele      = TYPE_LFE,
            .elem_id      = layout_map[i][1],
            .aac_position = AAC_CHANNEL_LFE
        };
        i++;
    }

    // Must choose a stable sort
    total_non_cc_elements = n = i;
    do {
        int next_n = 0;
        for (i = 1; i < n; i++)
            if (e2c_vec[i - 1].av_position > e2c_vec[i].av_position) {
                FFSWAP(struct elem_to_channel, e2c_vec[i - 1], e2c_vec[i]);
                next_n = i;
            }
        n = next_n;
    } while (n > 0);

    layout = 0;
    for (i = 0; i < total_non_cc_elements; i++) {
        layout_map[i][0] = e2c_vec[i].syn_ele;
        layout_map[i][1] = e2c_vec[i].elem_id;
        layout_map[i][2] = e2c_vec[i].aac_position;
        if (e2c_vec[i].av_position != UINT64_MAX) {
            layout |= e2c_vec[i].av_position;
        }
    }

    return layout;
}

/**
 * Save current output configuration if and only if it has been locked.
 */
static void push_output_configuration(AACContext *ac) {
    if (ac->oc[1].status == OC_LOCKED) {
        ac->oc[0] = ac->oc[1];
    }
    ac->oc[1].status = OC_NONE;
}

/**
 * Restore the previous output configuration if and only if the current
 * configuration is unlocked.
 */
static void pop_output_configuration(AACContext *ac) {
    if (ac->oc[1].status != OC_LOCKED && ac->oc[0].status != OC_NONE) {
        ac->oc[1] = ac->oc[0];
        ac->avctx->channels = ac->oc[1].channels;
        ac->avctx->channel_layout = ac->oc[1].channel_layout;
        output_configure(ac, ac->oc[1].layout_map, ac->oc[1].layout_map_tags,
                         ac->oc[1].status, 0);
    }
}

/**
 * Configure output channel order based on the current program
 * configuration element.
 *
 * @return  Returns error status. 0 - OK, !0 - error
 */
static int output_configure(AACContext *ac,
                            uint8_t layout_map[MAX_ELEM_ID * 4][3], int tags,
                            enum OCStatus oc_type, int get_new_frame)
{
    AVCodecContext *avctx = ac->avctx;
    int i, channels = 0, ret;
    uint64_t layout = 0;

    if (ac->oc[1].layout_map != layout_map) {
        memcpy(ac->oc[1].layout_map, layout_map, tags * sizeof(layout_map[0]));
        ac->oc[1].layout_map_tags = tags;
    }

    // Try to sniff a reasonable channel order, otherwise output the
    // channels in the order the PCE declared them.
    if (avctx->request_channel_layout != AV_CH_LAYOUT_NATIVE)
        layout = sniff_channel_order(layout_map, tags);
    for (i = 0; i < tags; i++) {
        int type =     layout_map[i][0];
        int id =       layout_map[i][1];
        int position = layout_map[i][2];
        // Allocate or free elements depending on if they are in the
        // current program configuration.
        ret = che_configure(ac, position, type, id, &channels);
        if (ret < 0)
            return ret;
    }
    if (ac->oc[1].m4ac.ps == 1 && channels == 2) {
        if (layout == AV_CH_FRONT_CENTER) {
            layout = AV_CH_FRONT_LEFT|AV_CH_FRONT_RIGHT;
        } else {
            layout = 0;
        }
    }

    memcpy(ac->tag_che_map, ac->che, 4 * MAX_ELEM_ID * sizeof(ac->che[0][0]));
    if (layout) avctx->channel_layout = layout;
                            ac->oc[1].channel_layout = layout;
    avctx->channels       = ac->oc[1].channels       = channels;
    ac->oc[1].status = oc_type;

    if (get_new_frame) {
        if ((ret = frame_configure_elements(ac->avctx)) < 0)
            return ret;
    }

    return 0;
}

static void flush(AVCodecContext *avctx)
{
    AACContext *ac= avctx->priv_data;
    int type, i, j;

    for (type = 3; type >= 0; type--) {
        for (i = 0; i < MAX_ELEM_ID; i++) {
            ChannelElement *che = ac->che[type][i];
            if (che) {
                for (j = 0; j <= 1; j++) {
                    memset(che->ch[j].saved, 0, sizeof(che->ch[j].saved));
                }
            }
        }
    }
}

/**
 * Set up channel positions based on a default channel configuration
 * as specified in table 1.17.
 *
 * @return  Returns error status. 0 - OK, !0 - error
 */
static int set_default_channel_config(AVCodecContext *avctx,
                                      uint8_t (*layout_map)[3],
                                      int *tags,
                                      int channel_config)
{
    if (channel_config < 1 || channel_config > 7) {
        av_log(avctx, AV_LOG_ERROR,
               "invalid default channel configuration (%d)\n",
               channel_config);
        return AVERROR_INVALIDDATA;
    }
    *tags = tags_per_config[channel_config];
    memcpy(layout_map, aac_channel_layout_map[channel_config - 1],
           *tags * sizeof(*layout_map));

    /*
     * AAC specification has 7.1(wide) as a default layout for 8-channel streams.
     * However, at least Nero AAC encoder encodes 7.1 streams using the default
     * channel config 7, mapping the side channels of the original audio stream
     * to the second AAC_CHANNEL_FRONT pair in the AAC stream. Similarly, e.g. FAAD
     * decodes the second AAC_CHANNEL_FRONT pair as side channels, therefore decoding
     * the incorrect streams as if they were correct (and as the encoder intended).
     *
     * As actual intended 7.1(wide) streams are very rare, default to assuming a
     * 7.1 layout was intended.
     */
    if (channel_config == 7 && avctx->strict_std_compliance < FF_COMPLIANCE_STRICT) {
        av_log(avctx, AV_LOG_INFO, "Assuming an incorrectly encoded 7.1 channel layout"
               " instead of a spec-compliant 7.1(wide) layout, use -strict %d to decode"
               " according to the specification instead.\n", FF_COMPLIANCE_STRICT);
        layout_map[2][2] = AAC_CHANNEL_SIDE;
    }

    return 0;
}

static ChannelElement *get_che(AACContext *ac, int type, int elem_id)
{
    /* For PCE based channel configurations map the channels solely based
     * on tags. */
    if (!ac->oc[1].m4ac.chan_config) {
        return ac->tag_che_map[type][elem_id];
    }
    // Allow single CPE stereo files to be signalled with mono configuration.
    if (!ac->tags_mapped && type == TYPE_CPE &&
        ac->oc[1].m4ac.chan_config == 1) {
        uint8_t layout_map[MAX_ELEM_ID*4][3];
        int layout_map_tags;
        push_output_configuration(ac);

        av_log(ac->avctx, AV_LOG_DEBUG, "mono with CPE\n");

        if (set_default_channel_config(ac->avctx, layout_map,
                                       &layout_map_tags, 2) < 0)
            return NULL;
        if (output_configure(ac, layout_map, layout_map_tags,
                             OC_TRIAL_FRAME, 1) < 0)
            return NULL;

        ac->oc[1].m4ac.chan_config = 2;
        ac->oc[1].m4ac.ps = 0;
    }
    // And vice-versa
    if (!ac->tags_mapped && type == TYPE_SCE &&
        ac->oc[1].m4ac.chan_config == 2) {
        uint8_t layout_map[MAX_ELEM_ID * 4][3];
        int layout_map_tags;
        push_output_configuration(ac);

        av_log(ac->avctx, AV_LOG_DEBUG, "stereo with SCE\n");

        if (set_default_channel_config(ac->avctx, layout_map,
                                       &layout_map_tags, 1) < 0)
            return NULL;
        if (output_configure(ac, layout_map, layout_map_tags,
                             OC_TRIAL_FRAME, 1) < 0)
            return NULL;

        ac->oc[1].m4ac.chan_config = 1;
        if (ac->oc[1].m4ac.sbr)
            ac->oc[1].m4ac.ps = -1;
    }
    /* For indexed channel configurations map the channels solely based
     * on position. */
    switch (ac->oc[1].m4ac.chan_config) {
    case 7:
        if (ac->tags_mapped == 3 && type == TYPE_CPE) {
            ac->tags_mapped++;
            return ac->tag_che_map[TYPE_CPE][elem_id] = ac->che[TYPE_CPE][2];
        }
    case 6:
        /* Some streams incorrectly code 5.1 audio as
         * SCE[0] CPE[0] CPE[1] SCE[1]
         * instead of
         * SCE[0] CPE[0] CPE[1] LFE[0].
         * If we seem to have encountered such a stream, transfer
         * the LFE[0] element to the SCE[1]'s mapping */
        if (ac->tags_mapped == tags_per_config[ac->oc[1].m4ac.chan_config] - 1 && (type == TYPE_LFE || type == TYPE_SCE)) {
            if (!ac->warned_remapping_once && (type != TYPE_LFE || elem_id != 0)) {
                av_log(ac->avctx, AV_LOG_WARNING,
                   "This stream seems to incorrectly report its last channel as %s[%d], mapping to LFE[0]\n",
                   type == TYPE_SCE ? "SCE" : "LFE", elem_id);
                ac->warned_remapping_once++;
            }
            ac->tags_mapped++;
            return ac->tag_che_map[type][elem_id] = ac->che[TYPE_LFE][0];
        }
    case 5:
        if (ac->tags_mapped == 2 && type == TYPE_CPE) {
            ac->tags_mapped++;
            return ac->tag_che_map[TYPE_CPE][elem_id] = ac->che[TYPE_CPE][1];
        }
    case 4:
        /* Some streams incorrectly code 4.0 audio as
         * SCE[0] CPE[0] LFE[0]
         * instead of
         * SCE[0] CPE[0] SCE[1].
         * If we seem to have encountered such a stream, transfer
         * the SCE[1] element to the LFE[0]'s mapping */
        if (ac->tags_mapped == tags_per_config[ac->oc[1].m4ac.chan_config] - 1 && (type == TYPE_LFE || type == TYPE_SCE)) {
            if (!ac->warned_remapping_once && (type != TYPE_SCE || elem_id != 1)) {
                av_log(ac->avctx, AV_LOG_WARNING,
                   "This stream seems to incorrectly report its last channel as %s[%d], mapping to SCE[1]\n",
                   type == TYPE_SCE ? "SCE" : "LFE", elem_id);
                ac->warned_remapping_once++;
            }
            ac->tags_mapped++;
            return ac->tag_che_map[type][elem_id] = ac->che[TYPE_SCE][1];
        }
        if (ac->tags_mapped == 2 &&
            ac->oc[1].m4ac.chan_config == 4 &&
            type == TYPE_SCE) {
            ac->tags_mapped++;
            return ac->tag_che_map[TYPE_SCE][elem_id] = ac->che[TYPE_SCE][1];
        }
    case 3:
    case 2:
        if (ac->tags_mapped == (ac->oc[1].m4ac.chan_config != 2) &&
            type == TYPE_CPE) {
            ac->tags_mapped++;
            return ac->tag_che_map[TYPE_CPE][elem_id] = ac->che[TYPE_CPE][0];
        } else if (ac->oc[1].m4ac.chan_config == 2) {
            return NULL;
        }
    case 1:
        if (!ac->tags_mapped && type == TYPE_SCE) {
            ac->tags_mapped++;
            return ac->tag_che_map[TYPE_SCE][elem_id] = ac->che[TYPE_SCE][0];
        }
    default:
        return NULL;
    }
}

/**
 * Decode an array of 4 bit element IDs, optionally interleaved with a
 * stereo/mono switching bit.
 *
 * @param type speaker type/position for these channels
 */
static void decode_channel_map(uint8_t layout_map[][3],
                               enum ChannelPosition type,
                               GetBitContext *gb, int n)
{
    while (n--) {
        enum RawDataBlockType syn_ele;
        switch (type) {
        case AAC_CHANNEL_FRONT:
        case AAC_CHANNEL_BACK:
        case AAC_CHANNEL_SIDE:
            syn_ele = get_bits1(gb);
            break;
        case AAC_CHANNEL_CC:
            skip_bits1(gb);
            syn_ele = TYPE_CCE;
            break;
        case AAC_CHANNEL_LFE:
            syn_ele = TYPE_LFE;
            break;
        default:
            // AAC_CHANNEL_OFF has no channel map
            av_assert0(0);
        }
        layout_map[0][0] = syn_ele;
        layout_map[0][1] = get_bits(gb, 4);
        layout_map[0][2] = type;
        layout_map++;
    }
}

/**
 * Decode program configuration element; reference: table 4.2.
 *
 * @return  Returns error status. 0 - OK, !0 - error
 */
static int decode_pce(AVCodecContext *avctx, MPEG4AudioConfig *m4ac,
                      uint8_t (*layout_map)[3],
                      GetBitContext *gb)
{
    int num_front, num_side, num_back, num_lfe, num_assoc_data, num_cc;
    int sampling_index;
    int comment_len;
    int tags;

    skip_bits(gb, 2);  // object_type

    sampling_index = get_bits(gb, 4);
    if (m4ac->sampling_index != sampling_index)
        av_log(avctx, AV_LOG_WARNING,
               "Sample rate index in program config element does not "
               "match the sample rate index configured by the container.\n");

    num_front       = get_bits(gb, 4);
    num_side        = get_bits(gb, 4);
    num_back        = get_bits(gb, 4);
    num_lfe         = get_bits(gb, 2);
    num_assoc_data  = get_bits(gb, 3);
    num_cc          = get_bits(gb, 4);

    if (get_bits1(gb))
        skip_bits(gb, 4); // mono_mixdown_tag
    if (get_bits1(gb))
        skip_bits(gb, 4); // stereo_mixdown_tag

    if (get_bits1(gb))
        skip_bits(gb, 3); // mixdown_coeff_index and pseudo_surround

    if (get_bits_left(gb) < 4 * (num_front + num_side + num_back + num_lfe + num_assoc_data + num_cc)) {
        av_log(avctx, AV_LOG_ERROR, "decode_pce: " overread_err);
        return -1;
    }
    decode_channel_map(layout_map       , AAC_CHANNEL_FRONT, gb, num_front);
    tags = num_front;
    decode_channel_map(layout_map + tags, AAC_CHANNEL_SIDE,  gb, num_side);
    tags += num_side;
    decode_channel_map(layout_map + tags, AAC_CHANNEL_BACK,  gb, num_back);
    tags += num_back;
    decode_channel_map(layout_map + tags, AAC_CHANNEL_LFE,   gb, num_lfe);
    tags += num_lfe;

    skip_bits_long(gb, 4 * num_assoc_data);

    decode_channel_map(layout_map + tags, AAC_CHANNEL_CC,    gb, num_cc);
    tags += num_cc;

    align_get_bits(gb);

    /* comment field, first byte is length */
    comment_len = get_bits(gb, 8) * 8;
    if (get_bits_left(gb) < comment_len) {
        av_log(avctx, AV_LOG_ERROR, "decode_pce: " overread_err);
        return AVERROR_INVALIDDATA;
    }
    skip_bits_long(gb, comment_len);
    return tags;
}

/**
 * Decode GA "General Audio" specific configuration; reference: table 4.1.
 *
 * @param   ac          pointer to AACContext, may be null
 * @param   avctx       pointer to AVCCodecContext, used for logging
 *
 * @return  Returns error status. 0 - OK, !0 - error
 */
static int decode_ga_specific_config(AACContext *ac, AVCodecContext *avctx,
                                     GetBitContext *gb,
                                     MPEG4AudioConfig *m4ac,
                                     int channel_config)
{
    int extension_flag, ret, ep_config, res_flags;
    uint8_t layout_map[MAX_ELEM_ID*4][3];
    int tags = 0;

    if (get_bits1(gb)) { // frameLengthFlag
        avpriv_request_sample(avctx, "960/120 MDCT window");
        return AVERROR_PATCHWELCOME;
    }
    m4ac->frame_length_short = 0;

    if (get_bits1(gb))       // dependsOnCoreCoder
        skip_bits(gb, 14);   // coreCoderDelay
    extension_flag = get_bits1(gb);

    if (m4ac->object_type == AOT_AAC_SCALABLE ||
        m4ac->object_type == AOT_ER_AAC_SCALABLE)
        skip_bits(gb, 3);     // layerNr

    if (channel_config == 0) {
        skip_bits(gb, 4);  // element_instance_tag
        tags = decode_pce(avctx, m4ac, layout_map, gb);
        if (tags < 0)
            return tags;
    } else {
        if ((ret = set_default_channel_config(avctx, layout_map,
                                              &tags, channel_config)))
            return ret;
    }

    if (count_channels(layout_map, tags) > 1) {
        m4ac->ps = 0;
    } else if (m4ac->sbr == 1 && m4ac->ps == -1)
        m4ac->ps = 1;

    if (ac && (ret = output_configure(ac, layout_map, tags, OC_GLOBAL_HDR, 0)))
        return ret;

    if (extension_flag) {
        switch (m4ac->object_type) {
        case AOT_ER_BSAC:
            skip_bits(gb, 5);    // numOfSubFrame
            skip_bits(gb, 11);   // layer_length
            break;
        case AOT_ER_AAC_LC:
        case AOT_ER_AAC_LTP:
        case AOT_ER_AAC_SCALABLE:
        case AOT_ER_AAC_LD:
            res_flags = get_bits(gb, 3);
            if (res_flags) {
                avpriv_report_missing_feature(avctx,
                                              "AAC data resilience (flags %x)",
                                              res_flags);
                return AVERROR_PATCHWELCOME;
            }
            break;
        }
        skip_bits1(gb);    // extensionFlag3 (TBD in version 3)
    }
    switch (m4ac->object_type) {
    case AOT_ER_AAC_LC:
    case AOT_ER_AAC_LTP:
    case AOT_ER_AAC_SCALABLE:
    case AOT_ER_AAC_LD:
        ep_config = get_bits(gb, 2);
        if (ep_config) {
            avpriv_report_missing_feature(avctx,
                                          "epConfig %d", ep_config);
            return AVERROR_PATCHWELCOME;
        }
    }
    return 0;
}

static int decode_eld_specific_config(AACContext *ac, AVCodecContext *avctx,
                                     GetBitContext *gb,
                                     MPEG4AudioConfig *m4ac,
                                     int channel_config)
{
    int ret, ep_config, res_flags;
    uint8_t layout_map[MAX_ELEM_ID*4][3];
    int tags = 0;
    const int ELDEXT_TERM = 0;

    m4ac->ps  = 0;
    m4ac->sbr = 0;

    m4ac->frame_length_short = get_bits1(gb);
    res_flags = get_bits(gb, 3);
    if (res_flags) {
        avpriv_report_missing_feature(avctx,
                                      "AAC data resilience (flags %x)",
                                      res_flags);
        return AVERROR_PATCHWELCOME;
    }

    if (get_bits1(gb)) { // ldSbrPresentFlag
        avpriv_report_missing_feature(avctx,
                                      "Low Delay SBR");
        return AVERROR_PATCHWELCOME;
    }

    while (get_bits(gb, 4) != ELDEXT_TERM) {
        int len = get_bits(gb, 4);
        if (len == 15)
            len += get_bits(gb, 8);
        if (len == 15 + 255)
            len += get_bits(gb, 16);
        if (get_bits_left(gb) < len * 8 + 4) {
            av_log(ac->avctx, AV_LOG_ERROR, overread_err);
            return AVERROR_INVALIDDATA;
        }
        skip_bits_long(gb, 8 * len);
    }

    if ((ret = set_default_channel_config(avctx, layout_map,
                                          &tags, channel_config)))
        return ret;

    if (ac && (ret = output_configure(ac, layout_map, tags, OC_GLOBAL_HDR, 0)))
        return ret;

    ep_config = get_bits(gb, 2);
    if (ep_config) {
        avpriv_report_missing_feature(avctx,
                                      "epConfig %d", ep_config);
        return AVERROR_PATCHWELCOME;
    }
    return 0;
}

/**
 * Decode audio specific configuration; reference: table 1.13.
 *
 * @param   ac          pointer to AACContext, may be null
 * @param   avctx       pointer to AVCCodecContext, used for logging
 * @param   m4ac        pointer to MPEG4AudioConfig, used for parsing
 * @param   data        pointer to buffer holding an audio specific config
 * @param   bit_size    size of audio specific config or data in bits
 * @param   sync_extension look for an appended sync extension
 *
 * @return  Returns error status or number of consumed bits. <0 - error
 */
static int decode_audio_specific_config(AACContext *ac,
                                        AVCodecContext *avctx,
                                        MPEG4AudioConfig *m4ac,
                                        const uint8_t *data, int bit_size,
                                        int sync_extension)
{
    GetBitContext gb;
    int i, ret;

    av_dlog(avctx, "audio specific config size %d\n", bit_size >> 3);
    for (i = 0; i < bit_size >> 3; i++)
        av_dlog(avctx, "%02x ", data[i]);
    av_dlog(avctx, "\n");

    if ((ret = init_get_bits(&gb, data, bit_size)) < 0)
        return ret;

    if ((i = avpriv_mpeg4audio_get_config(m4ac, data, bit_size,
                                          sync_extension)) < 0)
        return AVERROR_INVALIDDATA;
    if (m4ac->sampling_index > 12) {
        av_log(avctx, AV_LOG_ERROR,
               "invalid sampling rate index %d\n",
               m4ac->sampling_index);
        return AVERROR_INVALIDDATA;
    }
    if (m4ac->object_type == AOT_ER_AAC_LD &&
        (m4ac->sampling_index < 3 || m4ac->sampling_index > 7)) {
        av_log(avctx, AV_LOG_ERROR,
               "invalid low delay sampling rate index %d\n",
               m4ac->sampling_index);
        return AVERROR_INVALIDDATA;
    }

    skip_bits_long(&gb, i);

    switch (m4ac->object_type) {
    case AOT_AAC_MAIN:
    case AOT_AAC_LC:
    case AOT_AAC_LTP:
    case AOT_ER_AAC_LC:
    case AOT_ER_AAC_LD:
        if ((ret = decode_ga_specific_config(ac, avctx, &gb,
                                            m4ac, m4ac->chan_config)) < 0)
            return ret;
        break;
    case AOT_ER_AAC_ELD:
        if ((ret = decode_eld_specific_config(ac, avctx, &gb,
                                              m4ac, m4ac->chan_config)) < 0)
            return ret;
        break;
    default:
        avpriv_report_missing_feature(avctx,
                                      "Audio object type %s%d",
                                      m4ac->sbr == 1 ? "SBR+" : "",
                                      m4ac->object_type);
        return AVERROR(ENOSYS);
    }

    av_dlog(avctx,
            "AOT %d chan config %d sampling index %d (%d) SBR %d PS %d\n",
            m4ac->object_type, m4ac->chan_config, m4ac->sampling_index,
            m4ac->sample_rate, m4ac->sbr,
            m4ac->ps);

    return get_bits_count(&gb);
}

/**
 * linear congruential pseudorandom number generator
 *
 * @param   previous_val    pointer to the current state of the generator
 *
 * @return  Returns a 32-bit pseudorandom integer
 */
static av_always_inline int lcg_random(unsigned previous_val)
{
    union { unsigned u; int s; } v = { previous_val * 1664525u + 1013904223 };
    return v.s;
}

static av_always_inline void reset_predict_state(PredictorState *ps)
{
    ps->r0   = 0.0f;
    ps->r1   = 0.0f;
    ps->cor0 = 0.0f;
    ps->cor1 = 0.0f;
    ps->var0 = 1.0f;
    ps->var1 = 1.0f;
}

static void reset_all_predictors(PredictorState *ps)
{
    int i;
    for (i = 0; i < MAX_PREDICTORS; i++)
        reset_predict_state(&ps[i]);
}

static int sample_rate_idx (int rate)
{
         if (92017 <= rate) return 0;
    else if (75132 <= rate) return 1;
    else if (55426 <= rate) return 2;
    else if (46009 <= rate) return 3;
    else if (37566 <= rate) return 4;
    else if (27713 <= rate) return 5;
    else if (23004 <= rate) return 6;
    else if (18783 <= rate) return 7;
    else if (13856 <= rate) return 8;
    else if (11502 <= rate) return 9;
    else if (9391  <= rate) return 10;
    else                    return 11;
}

static void reset_predictor_group(PredictorState *ps, int group_num)
{
    int i;
    for (i = group_num - 1; i < MAX_PREDICTORS; i += 30)
        reset_predict_state(&ps[i]);
}

#define AAC_INIT_VLC_STATIC(num, size)                                     \
    INIT_VLC_STATIC(&vlc_spectral[num], 8, ff_aac_spectral_sizes[num],     \
         ff_aac_spectral_bits[num], sizeof(ff_aac_spectral_bits[num][0]),  \
                                    sizeof(ff_aac_spectral_bits[num][0]),  \
        ff_aac_spectral_codes[num], sizeof(ff_aac_spectral_codes[num][0]), \
                                    sizeof(ff_aac_spectral_codes[num][0]), \
        size);

static void aacdec_init(AACContext *ac);

static av_cold int aac_decode_init(AVCodecContext *avctx)
{
    AACContext *ac = avctx->priv_data;
    int ret;

    ac->avctx = avctx;
    ac->oc[1].m4ac.sample_rate = avctx->sample_rate;

    aacdec_init(ac);

    avctx->sample_fmt = AV_SAMPLE_FMT_FLTP;

    if (avctx->extradata_size > 0) {
        if ((ret = decode_audio_specific_config(ac, ac->avctx, &ac->oc[1].m4ac,
                                                avctx->extradata,
                                                avctx->extradata_size * 8,
                                                1)) < 0)
            return ret;
    } else {
        int sr, i;
        uint8_t layout_map[MAX_ELEM_ID*4][3];
        int layout_map_tags;

        sr = sample_rate_idx(avctx->sample_rate);
        ac->oc[1].m4ac.sampling_index = sr;
        ac->oc[1].m4ac.channels = avctx->channels;
        ac->oc[1].m4ac.sbr = -1;
        ac->oc[1].m4ac.ps = -1;

        for (i = 0; i < FF_ARRAY_ELEMS(ff_mpeg4audio_channels); i++)
            if (ff_mpeg4audio_channels[i] == avctx->channels)
                break;
        if (i == FF_ARRAY_ELEMS(ff_mpeg4audio_channels)) {
            i = 0;
        }
        ac->oc[1].m4ac.chan_config = i;

        if (ac->oc[1].m4ac.chan_config) {
            int ret = set_default_channel_config(avctx, layout_map,
                &layout_map_tags, ac->oc[1].m4ac.chan_config);
            if (!ret)
                output_configure(ac, layout_map, layout_map_tags,
                                 OC_GLOBAL_HDR, 0);
            else if (avctx->err_recognition & AV_EF_EXPLODE)
                return AVERROR_INVALIDDATA;
        }
    }

    if (avctx->channels > MAX_CHANNELS) {
        av_log(avctx, AV_LOG_ERROR, "Too many channels\n");
        return AVERROR_INVALIDDATA;
    }

    AAC_INIT_VLC_STATIC( 0, 304);
    AAC_INIT_VLC_STATIC( 1, 270);
    AAC_INIT_VLC_STATIC( 2, 550);
    AAC_INIT_VLC_STATIC( 3, 300);
    AAC_INIT_VLC_STATIC( 4, 328);
    AAC_INIT_VLC_STATIC( 5, 294);
    AAC_INIT_VLC_STATIC( 6, 306);
    AAC_INIT_VLC_STATIC( 7, 268);
    AAC_INIT_VLC_STATIC( 8, 510);
    AAC_INIT_VLC_STATIC( 9, 366);
    AAC_INIT_VLC_STATIC(10, 462);

    ff_aac_sbr_init();

    ff_fmt_convert_init(&ac->fmt_conv, avctx);
    ac->fdsp = avpriv_float_dsp_alloc(avctx->flags & CODEC_FLAG_BITEXACT);
    if (!ac->fdsp) {
        return AVERROR(ENOMEM);
    }

    ac->random_state = 0x1f2e3d4c;

    ff_aac_tableinit();

    INIT_VLC_STATIC(&vlc_scalefactors, 7,
                    FF_ARRAY_ELEMS(ff_aac_scalefactor_code),
                    ff_aac_scalefactor_bits,
                    sizeof(ff_aac_scalefactor_bits[0]),
                    sizeof(ff_aac_scalefactor_bits[0]),
                    ff_aac_scalefactor_code,
                    sizeof(ff_aac_scalefactor_code[0]),
                    sizeof(ff_aac_scalefactor_code[0]),
                    352);

    ff_mdct_init(&ac->mdct,       11, 1, 1.0 / (32768.0 * 1024.0));
    ff_mdct_init(&ac->mdct_ld,    10, 1, 1.0 / (32768.0 * 512.0));
    ff_mdct_init(&ac->mdct_small,  8, 1, 1.0 / (32768.0 * 128.0));
    ff_mdct_init(&ac->mdct_ltp,   11, 0, -2.0 * 32768.0);
    ret = ff_imdct15_init(&ac->mdct480, 5);
    if (ret < 0)
        return ret;

    // window initialization
    ff_kbd_window_init(ff_aac_kbd_long_1024, 4.0, 1024);
    ff_kbd_window_init(ff_aac_kbd_short_128, 6.0, 128);
    ff_init_ff_sine_windows(10);
    ff_init_ff_sine_windows( 9);
    ff_init_ff_sine_windows( 7);

    cbrt_tableinit();

    return 0;
}

/**
 * Skip data_stream_element; reference: table 4.10.
 */
static int skip_data_stream_element(AACContext *ac, GetBitContext *gb)
{
    int byte_align = get_bits1(gb);
    int count = get_bits(gb, 8);
    if (count == 255)
        count += get_bits(gb, 8);
    if (byte_align)
        align_get_bits(gb);

    if (get_bits_left(gb) < 8 * count) {
        av_log(ac->avctx, AV_LOG_ERROR, "skip_data_stream_element: "overread_err);
        return AVERROR_INVALIDDATA;
    }
    skip_bits_long(gb, 8 * count);
    return 0;
}

static int decode_prediction(AACContext *ac, IndividualChannelStream *ics,
                             GetBitContext *gb)
{
    int sfb;
    if (get_bits1(gb)) {
        ics->predictor_reset_group = get_bits(gb, 5);
        if (ics->predictor_reset_group == 0 ||
            ics->predictor_reset_group > 30) {
            av_log(ac->avctx, AV_LOG_ERROR,
                   "Invalid Predictor Reset Group.\n");
            return AVERROR_INVALIDDATA;
        }
    }
    for (sfb = 0; sfb < FFMIN(ics->max_sfb, ff_aac_pred_sfb_max[ac->oc[1].m4ac.sampling_index]); sfb++) {
        ics->prediction_used[sfb] = get_bits1(gb);
    }
    return 0;
}

/**
 * Decode Long Term Prediction data; reference: table 4.xx.
 */
static void decode_ltp(LongTermPrediction *ltp,
                       GetBitContext *gb, uint8_t max_sfb)
{
    int sfb;

    ltp->lag  = get_bits(gb, 11);
    ltp->coef = ltp_coef[get_bits(gb, 3)];
    for (sfb = 0; sfb < FFMIN(max_sfb, MAX_LTP_LONG_SFB); sfb++)
        ltp->used[sfb] = get_bits1(gb);
}

/**
 * Decode Individual Channel Stream info; reference: table 4.6.
 */
static int decode_ics_info(AACContext *ac, IndividualChannelStream *ics,
                           GetBitContext *gb)
{
    const MPEG4AudioConfig *const m4ac = &ac->oc[1].m4ac;
    const int aot = m4ac->object_type;
    const int sampling_index = m4ac->sampling_index;
    if (aot != AOT_ER_AAC_ELD) {
        if (get_bits1(gb)) {
            av_log(ac->avctx, AV_LOG_ERROR, "Reserved bit set.\n");
            return AVERROR_INVALIDDATA;
        }
        ics->window_sequence[1] = ics->window_sequence[0];
        ics->window_sequence[0] = get_bits(gb, 2);
        if (aot == AOT_ER_AAC_LD &&
            ics->window_sequence[0] != ONLY_LONG_SEQUENCE) {
            av_log(ac->avctx, AV_LOG_ERROR,
                   "AAC LD is only defined for ONLY_LONG_SEQUENCE but "
                   "window sequence %d found.\n", ics->window_sequence[0]);
            ics->window_sequence[0] = ONLY_LONG_SEQUENCE;
            return AVERROR_INVALIDDATA;
        }
        ics->use_kb_window[1]   = ics->use_kb_window[0];
        ics->use_kb_window[0]   = get_bits1(gb);
    }
    ics->num_window_groups  = 1;
    ics->group_len[0]       = 1;
    if (ics->window_sequence[0] == EIGHT_SHORT_SEQUENCE) {
        int i;
        ics->max_sfb = get_bits(gb, 4);
        for (i = 0; i < 7; i++) {
            if (get_bits1(gb)) {
                ics->group_len[ics->num_window_groups - 1]++;
            } else {
                ics->num_window_groups++;
                ics->group_len[ics->num_window_groups - 1] = 1;
            }
        }
        ics->num_windows       = 8;
        ics->swb_offset        =    ff_swb_offset_128[sampling_index];
        ics->num_swb           =   ff_aac_num_swb_128[sampling_index];
        ics->tns_max_bands     = ff_tns_max_bands_128[sampling_index];
        ics->predictor_present = 0;
    } else {
        ics->max_sfb           = get_bits(gb, 6);
        ics->num_windows       = 1;
        if (aot == AOT_ER_AAC_LD || aot == AOT_ER_AAC_ELD) {
            if (m4ac->frame_length_short) {
                ics->swb_offset    =     ff_swb_offset_480[sampling_index];
                ics->num_swb       =    ff_aac_num_swb_480[sampling_index];
                ics->tns_max_bands =  ff_tns_max_bands_480[sampling_index];
            } else {
                ics->swb_offset    =     ff_swb_offset_512[sampling_index];
                ics->num_swb       =    ff_aac_num_swb_512[sampling_index];
                ics->tns_max_bands =  ff_tns_max_bands_512[sampling_index];
            }
            if (!ics->num_swb || !ics->swb_offset)
                return AVERROR_BUG;
        } else {
            ics->swb_offset    =    ff_swb_offset_1024[sampling_index];
            ics->num_swb       =   ff_aac_num_swb_1024[sampling_index];
            ics->tns_max_bands = ff_tns_max_bands_1024[sampling_index];
        }
        if (aot != AOT_ER_AAC_ELD) {
            ics->predictor_present     = get_bits1(gb);
            ics->predictor_reset_group = 0;
        }
        if (ics->predictor_present) {
            if (aot == AOT_AAC_MAIN) {
                if (decode_prediction(ac, ics, gb)) {
                    goto fail;
                }
            } else if (aot == AOT_AAC_LC ||
                       aot == AOT_ER_AAC_LC) {
                av_log(ac->avctx, AV_LOG_ERROR,
                       "Prediction is not allowed in AAC-LC.\n");
                goto fail;
            } else {
                if (aot == AOT_ER_AAC_LD) {
                    av_log(ac->avctx, AV_LOG_ERROR,
                           "LTP in ER AAC LD not yet implemented.\n");
                    return AVERROR_PATCHWELCOME;
                }
                if ((ics->ltp.present = get_bits(gb, 1)))
                    decode_ltp(&ics->ltp, gb, ics->max_sfb);
            }
        }
    }

    if (ics->max_sfb > ics->num_swb) {
        av_log(ac->avctx, AV_LOG_ERROR,
               "Number of scalefactor bands in group (%d) "
               "exceeds limit (%d).\n",
               ics->max_sfb, ics->num_swb);
        goto fail;
    }

    return 0;
fail:
    ics->max_sfb = 0;
    return AVERROR_INVALIDDATA;
}

/**
 * Decode band types (section_data payload); reference: table 4.46.
 *
 * @param   band_type           array of the used band type
 * @param   band_type_run_end   array of the last scalefactor band of a band type run
 *
 * @return  Returns error status. 0 - OK, !0 - error
 */
static int decode_band_types(AACContext *ac, enum BandType band_type[120],
                             int band_type_run_end[120], GetBitContext *gb,
                             IndividualChannelStream *ics)
{
    int g, idx = 0;
    const int bits = (ics->window_sequence[0] == EIGHT_SHORT_SEQUENCE) ? 3 : 5;
    for (g = 0; g < ics->num_window_groups; g++) {
        int k = 0;
        while (k < ics->max_sfb) {
            uint8_t sect_end = k;
            int sect_len_incr;
            int sect_band_type = get_bits(gb, 4);
            if (sect_band_type == 12) {
                av_log(ac->avctx, AV_LOG_ERROR, "invalid band type\n");
                return AVERROR_INVALIDDATA;
            }
            do {
                sect_len_incr = get_bits(gb, bits);
                sect_end += sect_len_incr;
                if (get_bits_left(gb) < 0) {
                    av_log(ac->avctx, AV_LOG_ERROR, "decode_band_types: "overread_err);
                    return AVERROR_INVALIDDATA;
                }
                if (sect_end > ics->max_sfb) {
                    av_log(ac->avctx, AV_LOG_ERROR,
                           "Number of bands (%d) exceeds limit (%d).\n",
                           sect_end, ics->max_sfb);
                    return AVERROR_INVALIDDATA;
                }
            } while (sect_len_incr == (1 << bits) - 1);
            for (; k < sect_end; k++) {
                band_type        [idx]   = sect_band_type;
                band_type_run_end[idx++] = sect_end;
            }
        }
    }
    return 0;
}

/**
 * Decode scalefactors; reference: table 4.47.
 *
 * @param   global_gain         first scalefactor value as scalefactors are differentially coded
 * @param   band_type           array of the used band type
 * @param   band_type_run_end   array of the last scalefactor band of a band type run
 * @param   sf                  array of scalefactors or intensity stereo positions
 *
 * @return  Returns error status. 0 - OK, !0 - error
 */
static int decode_scalefactors(AACContext *ac, float sf[120], GetBitContext *gb,
                               unsigned int global_gain,
                               IndividualChannelStream *ics,
                               enum BandType band_type[120],
                               int band_type_run_end[120])
{
    int g, i, idx = 0;
    int offset[3] = { global_gain, global_gain - 90, 0 };
    int clipped_offset;
    int noise_flag = 1;
    for (g = 0; g < ics->num_window_groups; g++) {
        for (i = 0; i < ics->max_sfb;) {
            int run_end = band_type_run_end[idx];
            if (band_type[idx] == ZERO_BT) {
                for (; i < run_end; i++, idx++)
                    sf[idx] = 0.0;
            } else if ((band_type[idx] == INTENSITY_BT) ||
                       (band_type[idx] == INTENSITY_BT2)) {
                for (; i < run_end; i++, idx++) {
                    offset[2] += get_vlc2(gb, vlc_scalefactors.table, 7, 3) - 60;
                    clipped_offset = av_clip(offset[2], -155, 100);
                    if (offset[2] != clipped_offset) {
                        avpriv_request_sample(ac->avctx,
                                              "If you heard an audible artifact, there may be a bug in the decoder. "
                                              "Clipped intensity stereo position (%d -> %d)",
                                              offset[2], clipped_offset);
                    }
                    sf[idx] = ff_aac_pow2sf_tab[-clipped_offset + POW_SF2_ZERO];
                }
            } else if (band_type[idx] == NOISE_BT) {
                for (; i < run_end; i++, idx++) {
                    if (noise_flag-- > 0)
                        offset[1] += get_bits(gb, 9) - 256;
                    else
                        offset[1] += get_vlc2(gb, vlc_scalefactors.table, 7, 3) - 60;
                    clipped_offset = av_clip(offset[1], -100, 155);
                    if (offset[1] != clipped_offset) {
                        avpriv_request_sample(ac->avctx,
                                              "If you heard an audible artifact, there may be a bug in the decoder. "
                                              "Clipped noise gain (%d -> %d)",
                                              offset[1], clipped_offset);
                    }
                    sf[idx] = -ff_aac_pow2sf_tab[clipped_offset + POW_SF2_ZERO];
                }
            } else {
                for (; i < run_end; i++, idx++) {
                    offset[0] += get_vlc2(gb, vlc_scalefactors.table, 7, 3) - 60;
                    if (offset[0] > 255U) {
                        av_log(ac->avctx, AV_LOG_ERROR,
                               "Scalefactor (%d) out of range.\n", offset[0]);
                        return AVERROR_INVALIDDATA;
                    }
                    sf[idx] = -ff_aac_pow2sf_tab[offset[0] - 100 + POW_SF2_ZERO];
                }
            }
        }
    }
    return 0;
}

/**
 * Decode pulse data; reference: table 4.7.
 */
static int decode_pulses(Pulse *pulse, GetBitContext *gb,
                         const uint16_t *swb_offset, int num_swb)
{
    int i, pulse_swb;
    pulse->num_pulse = get_bits(gb, 2) + 1;
    pulse_swb        = get_bits(gb, 6);
    if (pulse_swb >= num_swb)
        return -1;
    pulse->pos[0]    = swb_offset[pulse_swb];
    pulse->pos[0]   += get_bits(gb, 5);
    if (pulse->pos[0] >= swb_offset[num_swb])
        return -1;
    pulse->amp[0]    = get_bits(gb, 4);
    for (i = 1; i < pulse->num_pulse; i++) {
        pulse->pos[i] = get_bits(gb, 5) + pulse->pos[i - 1];
        if (pulse->pos[i] >= swb_offset[num_swb])
            return -1;
        pulse->amp[i] = get_bits(gb, 4);
    }
    return 0;
}

/**
 * Decode Temporal Noise Shaping data; reference: table 4.48.
 *
 * @return  Returns error status. 0 - OK, !0 - error
 */
static int decode_tns(AACContext *ac, TemporalNoiseShaping *tns,
                      GetBitContext *gb, const IndividualChannelStream *ics)
{
    int w, filt, i, coef_len, coef_res, coef_compress;
    const int is8 = ics->window_sequence[0] == EIGHT_SHORT_SEQUENCE;
    const int tns_max_order = is8 ? 7 : ac->oc[1].m4ac.object_type == AOT_AAC_MAIN ? 20 : 12;
    for (w = 0; w < ics->num_windows; w++) {
        if ((tns->n_filt[w] = get_bits(gb, 2 - is8))) {
            coef_res = get_bits1(gb);

            for (filt = 0; filt < tns->n_filt[w]; filt++) {
                int tmp2_idx;
                tns->length[w][filt] = get_bits(gb, 6 - 2 * is8);

                if ((tns->order[w][filt] = get_bits(gb, 5 - 2 * is8)) > tns_max_order) {
                    av_log(ac->avctx, AV_LOG_ERROR,
                           "TNS filter order %d is greater than maximum %d.\n",
                           tns->order[w][filt], tns_max_order);
                    tns->order[w][filt] = 0;
                    return AVERROR_INVALIDDATA;
                }
                if (tns->order[w][filt]) {
                    tns->direction[w][filt] = get_bits1(gb);
                    coef_compress = get_bits1(gb);
                    coef_len = coef_res + 3 - coef_compress;
                    tmp2_idx = 2 * coef_compress + coef_res;

                    for (i = 0; i < tns->order[w][filt]; i++)
                        tns->coef[w][filt][i] = tns_tmp2_map[tmp2_idx][get_bits(gb, coef_len)];
                }
            }
        }
    }
    return 0;
}

/**
 * Decode Mid/Side data; reference: table 4.54.
 *
 * @param   ms_present  Indicates mid/side stereo presence. [0] mask is all 0s;
 *                      [1] mask is decoded from bitstream; [2] mask is all 1s;
 *                      [3] reserved for scalable AAC
 */
static void decode_mid_side_stereo(ChannelElement *cpe, GetBitContext *gb,
                                   int ms_present)
{
    int idx;
    int max_idx = cpe->ch[0].ics.num_window_groups * cpe->ch[0].ics.max_sfb;
    if (ms_present == 1) {
        for (idx = 0; idx < max_idx; idx++)
            cpe->ms_mask[idx] = get_bits1(gb);
    } else if (ms_present == 2) {
        memset(cpe->ms_mask, 1, max_idx * sizeof(cpe->ms_mask[0]));
    }
}

#ifndef VMUL2
static inline float *VMUL2(float *dst, const float *v, unsigned idx,
                           const float *scale)
{
    float s = *scale;
    *dst++ = v[idx    & 15] * s;
    *dst++ = v[idx>>4 & 15] * s;
    return dst;
}
#endif

#ifndef VMUL4
static inline float *VMUL4(float *dst, const float *v, unsigned idx,
                           const float *scale)
{
    float s = *scale;
    *dst++ = v[idx    & 3] * s;
    *dst++ = v[idx>>2 & 3] * s;
    *dst++ = v[idx>>4 & 3] * s;
    *dst++ = v[idx>>6 & 3] * s;
    return dst;
}
#endif

#ifndef VMUL2S
static inline float *VMUL2S(float *dst, const float *v, unsigned idx,
                            unsigned sign, const float *scale)
{
    union av_intfloat32 s0, s1;

    s0.f = s1.f = *scale;
    s0.i ^= sign >> 1 << 31;
    s1.i ^= sign      << 31;

    *dst++ = v[idx    & 15] * s0.f;
    *dst++ = v[idx>>4 & 15] * s1.f;

    return dst;
}
#endif

#ifndef VMUL4S
static inline float *VMUL4S(float *dst, const float *v, unsigned idx,
                            unsigned sign, const float *scale)
{
    unsigned nz = idx >> 12;
    union av_intfloat32 s = { .f = *scale };
    union av_intfloat32 t;

    t.i = s.i ^ (sign & 1U<<31);
    *dst++ = v[idx    & 3] * t.f;

    sign <<= nz & 1; nz >>= 1;
    t.i = s.i ^ (sign & 1U<<31);
    *dst++ = v[idx>>2 & 3] * t.f;

    sign <<= nz & 1; nz >>= 1;
    t.i = s.i ^ (sign & 1U<<31);
    *dst++ = v[idx>>4 & 3] * t.f;

    sign <<= nz & 1;
    t.i = s.i ^ (sign & 1U<<31);
    *dst++ = v[idx>>6 & 3] * t.f;

    return dst;
}
#endif

/**
 * Decode spectral data; reference: table 4.50.
 * Dequantize and scale spectral data; reference: 4.6.3.3.
 *
 * @param   coef            array of dequantized, scaled spectral data
 * @param   sf              array of scalefactors or intensity stereo positions
 * @param   pulse_present   set if pulses are present
 * @param   pulse           pointer to pulse data struct
 * @param   band_type       array of the used band type
 *
 * @return  Returns error status. 0 - OK, !0 - error
 */
static int decode_spectrum_and_dequant(AACContext *ac, float coef[1024],
                                       GetBitContext *gb, const float sf[120],
                                       int pulse_present, const Pulse *pulse,
                                       const IndividualChannelStream *ics,
                                       enum BandType band_type[120])
{
    int i, k, g, idx = 0;
    const int c = 1024 / ics->num_windows;
    const uint16_t *offsets = ics->swb_offset;
    float *coef_base = coef;

    for (g = 0; g < ics->num_windows; g++)
        memset(coef + g * 128 + offsets[ics->max_sfb], 0,
               sizeof(float) * (c - offsets[ics->max_sfb]));

    for (g = 0; g < ics->num_window_groups; g++) {
        unsigned g_len = ics->group_len[g];

        for (i = 0; i < ics->max_sfb; i++, idx++) {
            const unsigned cbt_m1 = band_type[idx] - 1;
            float *cfo = coef + offsets[i];
            int off_len = offsets[i + 1] - offsets[i];
            int group;

            if (cbt_m1 >= INTENSITY_BT2 - 1) {
                for (group = 0; group < g_len; group++, cfo+=128) {
                    memset(cfo, 0, off_len * sizeof(float));
                }
            } else if (cbt_m1 == NOISE_BT - 1) {
                for (group = 0; group < g_len; group++, cfo+=128) {
                    float scale;
                    float band_energy;

                    for (k = 0; k < off_len; k++) {
                        ac->random_state  = lcg_random(ac->random_state);
                        cfo[k] = ac->random_state;
                    }

                    band_energy = ac->fdsp->scalarproduct_float(cfo, cfo, off_len);
                    scale = sf[idx] / sqrtf(band_energy);
                    ac->fdsp->vector_fmul_scalar(cfo, cfo, scale, off_len);
                }
            } else {
                const float *vq = ff_aac_codebook_vector_vals[cbt_m1];
                const uint16_t *cb_vector_idx = ff_aac_codebook_vector_idx[cbt_m1];
                VLC_TYPE (*vlc_tab)[2] = vlc_spectral[cbt_m1].table;
                OPEN_READER(re, gb);

                switch (cbt_m1 >> 1) {
                case 0:
                    for (group = 0; group < g_len; group++, cfo+=128) {
                        float *cf = cfo;
                        int len = off_len;

                        do {
                            int code;
                            unsigned cb_idx;

                            UPDATE_CACHE(re, gb);
                            GET_VLC(code, re, gb, vlc_tab, 8, 2);
                            cb_idx = cb_vector_idx[code];
                            cf = VMUL4(cf, vq, cb_idx, sf + idx);
                        } while (len -= 4);
                    }
                    break;

                case 1:
                    for (group = 0; group < g_len; group++, cfo+=128) {
                        float *cf = cfo;
                        int len = off_len;

                        do {
                            int code;
                            unsigned nnz;
                            unsigned cb_idx;
                            uint32_t bits;

                            UPDATE_CACHE(re, gb);
                            GET_VLC(code, re, gb, vlc_tab, 8, 2);
                            cb_idx = cb_vector_idx[code];
                            nnz = cb_idx >> 8 & 15;
                            bits = nnz ? GET_CACHE(re, gb) : 0;
                            LAST_SKIP_BITS(re, gb, nnz);
                            cf = VMUL4S(cf, vq, cb_idx, bits, sf + idx);
                        } while (len -= 4);
                    }
                    break;

                case 2:
                    for (group = 0; group < g_len; group++, cfo+=128) {
                        float *cf = cfo;
                        int len = off_len;

                        do {
                            int code;
                            unsigned cb_idx;

                            UPDATE_CACHE(re, gb);
                            GET_VLC(code, re, gb, vlc_tab, 8, 2);
                            cb_idx = cb_vector_idx[code];
                            cf = VMUL2(cf, vq, cb_idx, sf + idx);
                        } while (len -= 2);
                    }
                    break;

                case 3:
                case 4:
                    for (group = 0; group < g_len; group++, cfo+=128) {
                        float *cf = cfo;
                        int len = off_len;

                        do {
                            int code;
                            unsigned nnz;
                            unsigned cb_idx;
                            unsigned sign;

                            UPDATE_CACHE(re, gb);
                            GET_VLC(code, re, gb, vlc_tab, 8, 2);
                            cb_idx = cb_vector_idx[code];
                            nnz = cb_idx >> 8 & 15;
                            sign = nnz ? SHOW_UBITS(re, gb, nnz) << (cb_idx >> 12) : 0;
                            LAST_SKIP_BITS(re, gb, nnz);
                            cf = VMUL2S(cf, vq, cb_idx, sign, sf + idx);
                        } while (len -= 2);
                    }
                    break;

                default:
                    for (group = 0; group < g_len; group++, cfo+=128) {
                        float *cf = cfo;
                        uint32_t *icf = (uint32_t *) cf;
                        int len = off_len;

                        do {
                            int code;
                            unsigned nzt, nnz;
                            unsigned cb_idx;
                            uint32_t bits;
                            int j;

                            UPDATE_CACHE(re, gb);
                            GET_VLC(code, re, gb, vlc_tab, 8, 2);

                            if (!code) {
                                *icf++ = 0;
                                *icf++ = 0;
                                continue;
                            }

                            cb_idx = cb_vector_idx[code];
                            nnz = cb_idx >> 12;
                            nzt = cb_idx >> 8;
                            bits = SHOW_UBITS(re, gb, nnz) << (32-nnz);
                            LAST_SKIP_BITS(re, gb, nnz);

                            for (j = 0; j < 2; j++) {
                                if (nzt & 1<<j) {
                                    uint32_t b;
                                    int n;
                                    /* The total length of escape_sequence must be < 22 bits according
                                       to the specification (i.e. max is 111111110xxxxxxxxxxxx). */
                                    UPDATE_CACHE(re, gb);
                                    b = GET_CACHE(re, gb);
                                    b = 31 - av_log2(~b);

                                    if (b > 8) {
                                        av_log(ac->avctx, AV_LOG_ERROR, "error in spectral data, ESC overflow\n");
                                        return AVERROR_INVALIDDATA;
                                    }

                                    SKIP_BITS(re, gb, b + 1);
                                    b += 4;
                                    n = (1 << b) + SHOW_UBITS(re, gb, b);
                                    LAST_SKIP_BITS(re, gb, b);
                                    *icf++ = cbrt_tab[n] | (bits & 1U<<31);
                                    bits <<= 1;
                                } else {
                                    unsigned v = ((const uint32_t*)vq)[cb_idx & 15];
                                    *icf++ = (bits & 1U<<31) | v;
                                    bits <<= !!v;
                                }
                                cb_idx >>= 4;
                            }
                        } while (len -= 2);

                        ac->fdsp->vector_fmul_scalar(cfo, cfo, sf[idx], off_len);
                    }
                }

                CLOSE_READER(re, gb);
            }
        }
        coef += g_len << 7;
    }

    if (pulse_present) {
        idx = 0;
        for (i = 0; i < pulse->num_pulse; i++) {
            float co = coef_base[ pulse->pos[i] ];
            while (offsets[idx + 1] <= pulse->pos[i])
                idx++;
            if (band_type[idx] != NOISE_BT && sf[idx]) {
                float ico = -pulse->amp[i];
                if (co) {
                    co /= sf[idx];
                    ico = co / sqrtf(sqrtf(fabsf(co))) + (co > 0 ? -ico : ico);
                }
                coef_base[ pulse->pos[i] ] = cbrtf(fabsf(ico)) * ico * sf[idx];
            }
        }
    }
    return 0;
}

static av_always_inline float flt16_round(float pf)
{
    union av_intfloat32 tmp;
    tmp.f = pf;
    tmp.i = (tmp.i + 0x00008000U) & 0xFFFF0000U;
    return tmp.f;
}

static av_always_inline float flt16_even(float pf)
{
    union av_intfloat32 tmp;
    tmp.f = pf;
    tmp.i = (tmp.i + 0x00007FFFU + (tmp.i & 0x00010000U >> 16)) & 0xFFFF0000U;
    return tmp.f;
}

static av_always_inline float flt16_trunc(float pf)
{
    union av_intfloat32 pun;
    pun.f = pf;
    pun.i &= 0xFFFF0000U;
    return pun.f;
}

static av_always_inline void predict(PredictorState *ps, float *coef,
                                     int output_enable)
{
    const float a     = 0.953125; // 61.0 / 64
    const float alpha = 0.90625;  // 29.0 / 32
    float e0, e1;
    float pv;
    float k1, k2;
    float   r0 = ps->r0,     r1 = ps->r1;
    float cor0 = ps->cor0, cor1 = ps->cor1;
    float var0 = ps->var0, var1 = ps->var1;

    k1 = var0 > 1 ? cor0 * flt16_even(a / var0) : 0;
    k2 = var1 > 1 ? cor1 * flt16_even(a / var1) : 0;

    pv = flt16_round(k1 * r0 + k2 * r1);
    if (output_enable)
        *coef += pv;

    e0 = *coef;
    e1 = e0 - k1 * r0;

    ps->cor1 = flt16_trunc(alpha * cor1 + r1 * e1);
    ps->var1 = flt16_trunc(alpha * var1 + 0.5f * (r1 * r1 + e1 * e1));
    ps->cor0 = flt16_trunc(alpha * cor0 + r0 * e0);
    ps->var0 = flt16_trunc(alpha * var0 + 0.5f * (r0 * r0 + e0 * e0));

    ps->r1 = flt16_trunc(a * (r0 - k1 * e0));
    ps->r0 = flt16_trunc(a * e0);
}

/**
 * Apply AAC-Main style frequency domain prediction.
 */
static void apply_prediction(AACContext *ac, SingleChannelElement *sce)
{
    int sfb, k;

    if (!sce->ics.predictor_initialized) {
        reset_all_predictors(sce->predictor_state);
        sce->ics.predictor_initialized = 1;
    }

    if (sce->ics.window_sequence[0] != EIGHT_SHORT_SEQUENCE) {
        for (sfb = 0;
             sfb < ff_aac_pred_sfb_max[ac->oc[1].m4ac.sampling_index];
             sfb++) {
            for (k = sce->ics.swb_offset[sfb];
                 k < sce->ics.swb_offset[sfb + 1];
                 k++) {
                predict(&sce->predictor_state[k], &sce->coeffs[k],
                        sce->ics.predictor_present &&
                        sce->ics.prediction_used[sfb]);
            }
        }
        if (sce->ics.predictor_reset_group)
            reset_predictor_group(sce->predictor_state,
                                  sce->ics.predictor_reset_group);
    } else
        reset_all_predictors(sce->predictor_state);
}

/**
 * Decode an individual_channel_stream payload; reference: table 4.44.
 *
 * @param   common_window   Channels have independent [0], or shared [1], Individual Channel Stream information.
 * @param   scale_flag      scalable [1] or non-scalable [0] AAC (Unused until scalable AAC is implemented.)
 *
 * @return  Returns error status. 0 - OK, !0 - error
 */
static int decode_ics(AACContext *ac, SingleChannelElement *sce,
                      GetBitContext *gb, int common_window, int scale_flag)
{
    Pulse pulse;
    TemporalNoiseShaping    *tns = &sce->tns;
    IndividualChannelStream *ics = &sce->ics;
    float *out = sce->coeffs;
    int global_gain, eld_syntax, er_syntax, pulse_present = 0;
    int ret;

    eld_syntax = ac->oc[1].m4ac.object_type == AOT_ER_AAC_ELD;
    er_syntax  = ac->oc[1].m4ac.object_type == AOT_ER_AAC_LC ||
                 ac->oc[1].m4ac.object_type == AOT_ER_AAC_LTP ||
                 ac->oc[1].m4ac.object_type == AOT_ER_AAC_LD ||
                 ac->oc[1].m4ac.object_type == AOT_ER_AAC_ELD;

    /* This assignment is to silence a GCC warning about the variable being used
     * uninitialized when in fact it always is.
     */
    pulse.num_pulse = 0;

    global_gain = get_bits(gb, 8);

    if (!common_window && !scale_flag) {
        if (decode_ics_info(ac, ics, gb) < 0)
            return AVERROR_INVALIDDATA;
    }

    if ((ret = decode_band_types(ac, sce->band_type,
                                 sce->band_type_run_end, gb, ics)) < 0)
        return ret;
    if ((ret = decode_scalefactors(ac, sce->sf, gb, global_gain, ics,
                                  sce->band_type, sce->band_type_run_end)) < 0)
        return ret;

    pulse_present = 0;
    if (!scale_flag) {
        if (!eld_syntax && (pulse_present = get_bits1(gb))) {
            if (ics->window_sequence[0] == EIGHT_SHORT_SEQUENCE) {
                av_log(ac->avctx, AV_LOG_ERROR,
                       "Pulse tool not allowed in eight short sequence.\n");
                return AVERROR_INVALIDDATA;
            }
            if (decode_pulses(&pulse, gb, ics->swb_offset, ics->num_swb)) {
                av_log(ac->avctx, AV_LOG_ERROR,
                       "Pulse data corrupt or invalid.\n");
                return AVERROR_INVALIDDATA;
            }
        }
        tns->present = get_bits1(gb);
        if (tns->present && !er_syntax)
            if (decode_tns(ac, tns, gb, ics) < 0)
                return AVERROR_INVALIDDATA;
        if (!eld_syntax && get_bits1(gb)) {
            avpriv_request_sample(ac->avctx, "SSR");
            return AVERROR_PATCHWELCOME;
        }
        // I see no textual basis in the spec for this occurring after SSR gain
        // control, but this is what both reference and real implmentations do
        if (tns->present && er_syntax)
            if (decode_tns(ac, tns, gb, ics) < 0)
                return AVERROR_INVALIDDATA;
    }

    if (decode_spectrum_and_dequant(ac, out, gb, sce->sf, pulse_present,
                                    &pulse, ics, sce->band_type) < 0)
        return AVERROR_INVALIDDATA;

    if (ac->oc[1].m4ac.object_type == AOT_AAC_MAIN && !common_window)
        apply_prediction(ac, sce);

    return 0;
}

/**
 * Mid/Side stereo decoding; reference: 4.6.8.1.3.
 */
static void apply_mid_side_stereo(AACContext *ac, ChannelElement *cpe)
{
    const IndividualChannelStream *ics = &cpe->ch[0].ics;
    float *ch0 = cpe->ch[0].coeffs;
    float *ch1 = cpe->ch[1].coeffs;
    int g, i, group, idx = 0;
    const uint16_t *offsets = ics->swb_offset;
    for (g = 0; g < ics->num_window_groups; g++) {
        for (i = 0; i < ics->max_sfb; i++, idx++) {
            if (cpe->ms_mask[idx] &&
                cpe->ch[0].band_type[idx] < NOISE_BT &&
                cpe->ch[1].band_type[idx] < NOISE_BT) {
                for (group = 0; group < ics->group_len[g]; group++) {
                    ac->fdsp->butterflies_float(ch0 + group * 128 + offsets[i],
                                               ch1 + group * 128 + offsets[i],
                                               offsets[i+1] - offsets[i]);
                }
            }
        }
        ch0 += ics->group_len[g] * 128;
        ch1 += ics->group_len[g] * 128;
    }
}

/**
 * intensity stereo decoding; reference: 4.6.8.2.3
 *
 * @param   ms_present  Indicates mid/side stereo presence. [0] mask is all 0s;
 *                      [1] mask is decoded from bitstream; [2] mask is all 1s;
 *                      [3] reserved for scalable AAC
 */
static void apply_intensity_stereo(AACContext *ac,
                                   ChannelElement *cpe, int ms_present)
{
    const IndividualChannelStream *ics = &cpe->ch[1].ics;
    SingleChannelElement         *sce1 = &cpe->ch[1];
    float *coef0 = cpe->ch[0].coeffs, *coef1 = cpe->ch[1].coeffs;
    const uint16_t *offsets = ics->swb_offset;
    int g, group, i, idx = 0;
    int c;
    float scale;
    for (g = 0; g < ics->num_window_groups; g++) {
        for (i = 0; i < ics->max_sfb;) {
            if (sce1->band_type[idx] == INTENSITY_BT ||
                sce1->band_type[idx] == INTENSITY_BT2) {
                const int bt_run_end = sce1->band_type_run_end[idx];
                for (; i < bt_run_end; i++, idx++) {
                    c = -1 + 2 * (sce1->band_type[idx] - 14);
                    if (ms_present)
                        c *= 1 - 2 * cpe->ms_mask[idx];
                    scale = c * sce1->sf[idx];
                    for (group = 0; group < ics->group_len[g]; group++)
                        ac->fdsp->vector_fmul_scalar(coef1 + group * 128 + offsets[i],
                                                    coef0 + group * 128 + offsets[i],
                                                    scale,
                                                    offsets[i + 1] - offsets[i]);
                }
            } else {
                int bt_run_end = sce1->band_type_run_end[idx];
                idx += bt_run_end - i;
                i    = bt_run_end;
            }
        }
        coef0 += ics->group_len[g] * 128;
        coef1 += ics->group_len[g] * 128;
    }
}

/**
 * Decode a channel_pair_element; reference: table 4.4.
 *
 * @return  Returns error status. 0 - OK, !0 - error
 */
static int decode_cpe(AACContext *ac, GetBitContext *gb, ChannelElement *cpe)
{
    int i, ret, common_window, ms_present = 0;
    int eld_syntax = ac->oc[1].m4ac.object_type == AOT_ER_AAC_ELD;

    common_window = eld_syntax || get_bits1(gb);
    if (common_window) {
        if (decode_ics_info(ac, &cpe->ch[0].ics, gb))
            return AVERROR_INVALIDDATA;
        i = cpe->ch[1].ics.use_kb_window[0];
        cpe->ch[1].ics = cpe->ch[0].ics;
        cpe->ch[1].ics.use_kb_window[1] = i;
        if (cpe->ch[1].ics.predictor_present &&
            (ac->oc[1].m4ac.object_type != AOT_AAC_MAIN))
            if ((cpe->ch[1].ics.ltp.present = get_bits(gb, 1)))
                decode_ltp(&cpe->ch[1].ics.ltp, gb, cpe->ch[1].ics.max_sfb);
        ms_present = get_bits(gb, 2);
        if (ms_present == 3) {
            av_log(ac->avctx, AV_LOG_ERROR, "ms_present = 3 is reserved.\n");
            return AVERROR_INVALIDDATA;
        } else if (ms_present)
            decode_mid_side_stereo(cpe, gb, ms_present);
    }
    if ((ret = decode_ics(ac, &cpe->ch[0], gb, common_window, 0)))
        return ret;
    if ((ret = decode_ics(ac, &cpe->ch[1], gb, common_window, 0)))
        return ret;

    if (common_window) {
        if (ms_present)
            apply_mid_side_stereo(ac, cpe);
        if (ac->oc[1].m4ac.object_type == AOT_AAC_MAIN) {
            apply_prediction(ac, &cpe->ch[0]);
            apply_prediction(ac, &cpe->ch[1]);
        }
    }

    apply_intensity_stereo(ac, cpe, ms_present);
    return 0;
}

static const float cce_scale[] = {
    1.09050773266525765921, //2^(1/8)
    1.18920711500272106672, //2^(1/4)
    M_SQRT2,
    2,
};

/**
 * Decode coupling_channel_element; reference: table 4.8.
 *
 * @return  Returns error status. 0 - OK, !0 - error
 */
static int decode_cce(AACContext *ac, GetBitContext *gb, ChannelElement *che)
{
    int num_gain = 0;
    int c, g, sfb, ret;
    int sign;
    float scale;
    SingleChannelElement *sce = &che->ch[0];
    ChannelCoupling     *coup = &che->coup;

    coup->coupling_point = 2 * get_bits1(gb);
    coup->num_coupled = get_bits(gb, 3);
    for (c = 0; c <= coup->num_coupled; c++) {
        num_gain++;
        coup->type[c] = get_bits1(gb) ? TYPE_CPE : TYPE_SCE;
        coup->id_select[c] = get_bits(gb, 4);
        if (coup->type[c] == TYPE_CPE) {
            coup->ch_select[c] = get_bits(gb, 2);
            if (coup->ch_select[c] == 3)
                num_gain++;
        } else
            coup->ch_select[c] = 2;
    }
    coup->coupling_point += get_bits1(gb) || (coup->coupling_point >> 1);

    sign  = get_bits(gb, 1);
    scale = cce_scale[get_bits(gb, 2)];

    if ((ret = decode_ics(ac, sce, gb, 0, 0)))
        return ret;

    for (c = 0; c < num_gain; c++) {
        int idx  = 0;
        int cge  = 1;
        int gain = 0;
        float gain_cache = 1.0;
        if (c) {
            cge = coup->coupling_point == AFTER_IMDCT ? 1 : get_bits1(gb);
            gain = cge ? get_vlc2(gb, vlc_scalefactors.table, 7, 3) - 60: 0;
            gain_cache = powf(scale, -gain);
        }
        if (coup->coupling_point == AFTER_IMDCT) {
            coup->gain[c][0] = gain_cache;
        } else {
            for (g = 0; g < sce->ics.num_window_groups; g++) {
                for (sfb = 0; sfb < sce->ics.max_sfb; sfb++, idx++) {
                    if (sce->band_type[idx] != ZERO_BT) {
                        if (!cge) {
                            int t = get_vlc2(gb, vlc_scalefactors.table, 7, 3) - 60;
                            if (t) {
                                int s = 1;
                                t = gain += t;
                                if (sign) {
                                    s  -= 2 * (t & 0x1);
                                    t >>= 1;
                                }
                                gain_cache = powf(scale, -t) * s;
                            }
                        }
                        coup->gain[c][idx] = gain_cache;
                    }
                }
            }
        }
    }
    return 0;
}

/**
 * Parse whether channels are to be excluded from Dynamic Range Compression; reference: table 4.53.
 *
 * @return  Returns number of bytes consumed.
 */
static int decode_drc_channel_exclusions(DynamicRangeControl *che_drc,
                                         GetBitContext *gb)
{
    int i;
    int num_excl_chan = 0;

    do {
        for (i = 0; i < 7; i++)
            che_drc->exclude_mask[num_excl_chan++] = get_bits1(gb);
    } while (num_excl_chan < MAX_CHANNELS - 7 && get_bits1(gb));

    return num_excl_chan / 7;
}

/**
 * Decode dynamic range information; reference: table 4.52.
 *
 * @return  Returns number of bytes consumed.
 */
static int decode_dynamic_range(DynamicRangeControl *che_drc,
                                GetBitContext *gb)
{
    int n             = 1;
    int drc_num_bands = 1;
    int i;

    /* pce_tag_present? */
    if (get_bits1(gb)) {
        che_drc->pce_instance_tag  = get_bits(gb, 4);
        skip_bits(gb, 4); // tag_reserved_bits
        n++;
    }

    /* excluded_chns_present? */
    if (get_bits1(gb)) {
        n += decode_drc_channel_exclusions(che_drc, gb);
    }

    /* drc_bands_present? */
    if (get_bits1(gb)) {
        che_drc->band_incr            = get_bits(gb, 4);
        che_drc->interpolation_scheme = get_bits(gb, 4);
        n++;
        drc_num_bands += che_drc->band_incr;
        for (i = 0; i < drc_num_bands; i++) {
            che_drc->band_top[i] = get_bits(gb, 8);
            n++;
        }
    }

    /* prog_ref_level_present? */
    if (get_bits1(gb)) {
        che_drc->prog_ref_level = get_bits(gb, 7);
        skip_bits1(gb); // prog_ref_level_reserved_bits
        n++;
    }

    for (i = 0; i < drc_num_bands; i++) {
        che_drc->dyn_rng_sgn[i] = get_bits1(gb);
        che_drc->dyn_rng_ctl[i] = get_bits(gb, 7);
        n++;
    }

    return n;
}

static int decode_fill(AACContext *ac, GetBitContext *gb, int len) {
    uint8_t buf[256];
    int i, major, minor;

    if (len < 13+7*8)
        goto unknown;

    get_bits(gb, 13); len -= 13;

    for(i=0; i+1<sizeof(buf) && len>=8; i++, len-=8)
        buf[i] = get_bits(gb, 8);

    buf[i] = 0;
    if (ac->avctx->debug & FF_DEBUG_PICT_INFO)
        av_log(ac->avctx, AV_LOG_DEBUG, "FILL:%s\n", buf);

    if (sscanf(buf, "libfaac %d.%d", &major, &minor) == 2){
        ac->avctx->internal->skip_samples = 1024;
    }

unknown:
    skip_bits_long(gb, len);

    return 0;
}

/**
 * Decode extension data (incomplete); reference: table 4.51.
 *
 * @param   cnt length of TYPE_FIL syntactic element in bytes
 *
 * @return Returns number of bytes consumed
 */
static int decode_extension_payload(AACContext *ac, GetBitContext *gb, int cnt,
                                    ChannelElement *che, enum RawDataBlockType elem_type)
{
    int crc_flag = 0;
    int res = cnt;
    int type = get_bits(gb, 4);

    if (ac->avctx->debug & FF_DEBUG_STARTCODE)
        av_log(ac->avctx, AV_LOG_DEBUG, "extension type: %d len:%d\n", type, cnt);

    switch (type) { // extension type
    case EXT_SBR_DATA_CRC:
        crc_flag++;
    case EXT_SBR_DATA:
        if (!che) {
            av_log(ac->avctx, AV_LOG_ERROR, "SBR was found before the first channel element.\n");
            return res;
        } else if (!ac->oc[1].m4ac.sbr) {
            av_log(ac->avctx, AV_LOG_ERROR, "SBR signaled to be not-present but was found in the bitstream.\n");
            skip_bits_long(gb, 8 * cnt - 4);
            return res;
        } else if (ac->oc[1].m4ac.sbr == -1 && ac->oc[1].status == OC_LOCKED) {
            av_log(ac->avctx, AV_LOG_ERROR, "Implicit SBR was found with a first occurrence after the first frame.\n");
            skip_bits_long(gb, 8 * cnt - 4);
            return res;
        } else if (ac->oc[1].m4ac.ps == -1 && ac->oc[1].status < OC_LOCKED && ac->avctx->channels == 1) {
            ac->oc[1].m4ac.sbr = 1;
            ac->oc[1].m4ac.ps = 1;
            ac->avctx->profile = FF_PROFILE_AAC_HE_V2;
            output_configure(ac, ac->oc[1].layout_map, ac->oc[1].layout_map_tags,
                             ac->oc[1].status, 1);
        } else {
            ac->oc[1].m4ac.sbr = 1;
            ac->avctx->profile = FF_PROFILE_AAC_HE;
        }
        res = ff_decode_sbr_extension(ac, &che->sbr, gb, crc_flag, cnt, elem_type);
        break;
    case EXT_DYNAMIC_RANGE:
        res = decode_dynamic_range(&ac->che_drc, gb);
        break;
    case EXT_FILL:
        decode_fill(ac, gb, 8 * cnt - 4);
        break;
    case EXT_FILL_DATA:
    case EXT_DATA_ELEMENT:
    default:
        skip_bits_long(gb, 8 * cnt - 4);
        break;
    };
    return res;
}

/**
 * Decode Temporal Noise Shaping filter coefficients and apply all-pole filters; reference: 4.6.9.3.
 *
 * @param   decode  1 if tool is used normally, 0 if tool is used in LTP.
 * @param   coef    spectral coefficients
 */
static void apply_tns(float coef[1024], TemporalNoiseShaping *tns,
                      IndividualChannelStream *ics, int decode)
{
    const int mmm = FFMIN(ics->tns_max_bands, ics->max_sfb);
    int w, filt, m, i;
    int bottom, top, order, start, end, size, inc;
    float lpc[TNS_MAX_ORDER];
    float tmp[TNS_MAX_ORDER+1];

    for (w = 0; w < ics->num_windows; w++) {
        bottom = ics->num_swb;
        for (filt = 0; filt < tns->n_filt[w]; filt++) {
            top    = bottom;
            bottom = FFMAX(0, top - tns->length[w][filt]);
            order  = tns->order[w][filt];
            if (order == 0)
                continue;

            // tns_decode_coef
            compute_lpc_coefs(tns->coef[w][filt], order, lpc, 0, 0, 0);

            start = ics->swb_offset[FFMIN(bottom, mmm)];
            end   = ics->swb_offset[FFMIN(   top, mmm)];
            if ((size = end - start) <= 0)
                continue;
            if (tns->direction[w][filt]) {
                inc = -1;
                start = end - 1;
            } else {
                inc = 1;
            }
            start += w * 128;

            if (decode) {
                // ar filter
                for (m = 0; m < size; m++, start += inc)
                    for (i = 1; i <= FFMIN(m, order); i++)
                        coef[start] -= coef[start - i * inc] * lpc[i - 1];
            } else {
                // ma filter
                for (m = 0; m < size; m++, start += inc) {
                    tmp[0] = coef[start];
                    for (i = 1; i <= FFMIN(m, order); i++)
                        coef[start] += tmp[i] * lpc[i - 1];
                    for (i = order; i > 0; i--)
                        tmp[i] = tmp[i - 1];
                }
            }
        }
    }
}

/**
 *  Apply windowing and MDCT to obtain the spectral
 *  coefficient from the predicted sample by LTP.
 */
static void windowing_and_mdct_ltp(AACContext *ac, float *out,
                                   float *in, IndividualChannelStream *ics)
{
    const float *lwindow      = ics->use_kb_window[0] ? ff_aac_kbd_long_1024 : ff_sine_1024;
    const float *swindow      = ics->use_kb_window[0] ? ff_aac_kbd_short_128 : ff_sine_128;
    const float *lwindow_prev = ics->use_kb_window[1] ? ff_aac_kbd_long_1024 : ff_sine_1024;
    const float *swindow_prev = ics->use_kb_window[1] ? ff_aac_kbd_short_128 : ff_sine_128;

    if (ics->window_sequence[0] != LONG_STOP_SEQUENCE) {
        ac->fdsp->vector_fmul(in, in, lwindow_prev, 1024);
    } else {
        memset(in, 0, 448 * sizeof(float));
        ac->fdsp->vector_fmul(in + 448, in + 448, swindow_prev, 128);
    }
    if (ics->window_sequence[0] != LONG_START_SEQUENCE) {
        ac->fdsp->vector_fmul_reverse(in + 1024, in + 1024, lwindow, 1024);
    } else {
        ac->fdsp->vector_fmul_reverse(in + 1024 + 448, in + 1024 + 448, swindow, 128);
        memset(in + 1024 + 576, 0, 448 * sizeof(float));
    }
    ac->mdct_ltp.mdct_calc(&ac->mdct_ltp, out, in);
}

/**
 * Apply the long term prediction
 */
static void apply_ltp(AACContext *ac, SingleChannelElement *sce)
{
    const LongTermPrediction *ltp = &sce->ics.ltp;
    const uint16_t *offsets = sce->ics.swb_offset;
    int i, sfb;

    if (sce->ics.window_sequence[0] != EIGHT_SHORT_SEQUENCE) {
        float *predTime = sce->ret;
        float *predFreq = ac->buf_mdct;
        int16_t num_samples = 2048;

        if (ltp->lag < 1024)
            num_samples = ltp->lag + 1024;
        for (i = 0; i < num_samples; i++)
            predTime[i] = sce->ltp_state[i + 2048 - ltp->lag] * ltp->coef;
        memset(&predTime[i], 0, (2048 - i) * sizeof(float));

        ac->windowing_and_mdct_ltp(ac, predFreq, predTime, &sce->ics);

        if (sce->tns.present)
            ac->apply_tns(predFreq, &sce->tns, &sce->ics, 0);

        for (sfb = 0; sfb < FFMIN(sce->ics.max_sfb, MAX_LTP_LONG_SFB); sfb++)
            if (ltp->used[sfb])
                for (i = offsets[sfb]; i < offsets[sfb + 1]; i++)
                    sce->coeffs[i] += predFreq[i];
    }
}

/**
 * Update the LTP buffer for next frame
 */
static void update_ltp(AACContext *ac, SingleChannelElement *sce)
{
    IndividualChannelStream *ics = &sce->ics;
    float *saved     = sce->saved;
    float *saved_ltp = sce->coeffs;
    const float *lwindow = ics->use_kb_window[0] ? ff_aac_kbd_long_1024 : ff_sine_1024;
    const float *swindow = ics->use_kb_window[0] ? ff_aac_kbd_short_128 : ff_sine_128;
    int i;

    if (ics->window_sequence[0] == EIGHT_SHORT_SEQUENCE) {
        memcpy(saved_ltp,       saved, 512 * sizeof(float));
        memset(saved_ltp + 576, 0,     448 * sizeof(float));
        ac->fdsp->vector_fmul_reverse(saved_ltp + 448, ac->buf_mdct + 960,     &swindow[64],      64);
        for (i = 0; i < 64; i++)
            saved_ltp[i + 512] = ac->buf_mdct[1023 - i] * swindow[63 - i];
    } else if (ics->window_sequence[0] == LONG_START_SEQUENCE) {
        memcpy(saved_ltp,       ac->buf_mdct + 512, 448 * sizeof(float));
        memset(saved_ltp + 576, 0,                  448 * sizeof(float));
        ac->fdsp->vector_fmul_reverse(saved_ltp + 448, ac->buf_mdct + 960,     &swindow[64],      64);
        for (i = 0; i < 64; i++)
            saved_ltp[i + 512] = ac->buf_mdct[1023 - i] * swindow[63 - i];
    } else { // LONG_STOP or ONLY_LONG
        ac->fdsp->vector_fmul_reverse(saved_ltp,       ac->buf_mdct + 512,     &lwindow[512],     512);
        for (i = 0; i < 512; i++)
            saved_ltp[i + 512] = ac->buf_mdct[1023 - i] * lwindow[511 - i];
    }

    memcpy(sce->ltp_state,      sce->ltp_state+1024, 1024 * sizeof(*sce->ltp_state));
    memcpy(sce->ltp_state+1024, sce->ret,            1024 * sizeof(*sce->ltp_state));
    memcpy(sce->ltp_state+2048, saved_ltp,           1024 * sizeof(*sce->ltp_state));
}

/**
 * Conduct IMDCT and windowing.
 */
static void imdct_and_windowing(AACContext *ac, SingleChannelElement *sce)
{
    IndividualChannelStream *ics = &sce->ics;
    float *in    = sce->coeffs;
    float *out   = sce->ret;
    float *saved = sce->saved;
    const float *swindow      = ics->use_kb_window[0] ? ff_aac_kbd_short_128 : ff_sine_128;
    const float *lwindow_prev = ics->use_kb_window[1] ? ff_aac_kbd_long_1024 : ff_sine_1024;
    const float *swindow_prev = ics->use_kb_window[1] ? ff_aac_kbd_short_128 : ff_sine_128;
    float *buf  = ac->buf_mdct;
    float *temp = ac->temp;
    int i;

    // imdct
    if (ics->window_sequence[0] == EIGHT_SHORT_SEQUENCE) {
        for (i = 0; i < 1024; i += 128)
            ac->mdct_small.imdct_half(&ac->mdct_small, buf + i, in + i);
    } else
        ac->mdct.imdct_half(&ac->mdct, buf, in);

    /* window overlapping
     * NOTE: To simplify the overlapping code, all 'meaningless' short to long
     * and long to short transitions are considered to be short to short
     * transitions. This leaves just two cases (long to long and short to short)
     * with a little special sauce for EIGHT_SHORT_SEQUENCE.
     */
    if ((ics->window_sequence[1] == ONLY_LONG_SEQUENCE || ics->window_sequence[1] == LONG_STOP_SEQUENCE) &&
            (ics->window_sequence[0] == ONLY_LONG_SEQUENCE || ics->window_sequence[0] == LONG_START_SEQUENCE)) {
        ac->fdsp->vector_fmul_window(    out,               saved,            buf,         lwindow_prev, 512);
    } else {
        memcpy(                         out,               saved,            448 * sizeof(float));

        if (ics->window_sequence[0] == EIGHT_SHORT_SEQUENCE) {
            ac->fdsp->vector_fmul_window(out + 448 + 0*128, saved + 448,      buf + 0*128, swindow_prev, 64);
            ac->fdsp->vector_fmul_window(out + 448 + 1*128, buf + 0*128 + 64, buf + 1*128, swindow,      64);
            ac->fdsp->vector_fmul_window(out + 448 + 2*128, buf + 1*128 + 64, buf + 2*128, swindow,      64);
            ac->fdsp->vector_fmul_window(out + 448 + 3*128, buf + 2*128 + 64, buf + 3*128, swindow,      64);
            ac->fdsp->vector_fmul_window(temp,              buf + 3*128 + 64, buf + 4*128, swindow,      64);
            memcpy(                     out + 448 + 4*128, temp, 64 * sizeof(float));
        } else {
            ac->fdsp->vector_fmul_window(out + 448,         saved + 448,      buf,         swindow_prev, 64);
            memcpy(                     out + 576,         buf + 64,         448 * sizeof(float));
        }
    }

    // buffer update
    if (ics->window_sequence[0] == EIGHT_SHORT_SEQUENCE) {
        memcpy(                     saved,       temp + 64,         64 * sizeof(float));
        ac->fdsp->vector_fmul_window(saved + 64,  buf + 4*128 + 64, buf + 5*128, swindow, 64);
        ac->fdsp->vector_fmul_window(saved + 192, buf + 5*128 + 64, buf + 6*128, swindow, 64);
        ac->fdsp->vector_fmul_window(saved + 320, buf + 6*128 + 64, buf + 7*128, swindow, 64);
        memcpy(                     saved + 448, buf + 7*128 + 64,  64 * sizeof(float));
    } else if (ics->window_sequence[0] == LONG_START_SEQUENCE) {
        memcpy(                     saved,       buf + 512,        448 * sizeof(float));
        memcpy(                     saved + 448, buf + 7*128 + 64,  64 * sizeof(float));
    } else { // LONG_STOP or ONLY_LONG
        memcpy(                     saved,       buf + 512,        512 * sizeof(float));
    }
}

static void imdct_and_windowing_ld(AACContext *ac, SingleChannelElement *sce)
{
    IndividualChannelStream *ics = &sce->ics;
    float *in    = sce->coeffs;
    float *out   = sce->ret;
    float *saved = sce->saved;
    float *buf  = ac->buf_mdct;

    // imdct
    ac->mdct.imdct_half(&ac->mdct_ld, buf, in);

    // window overlapping
    if (ics->use_kb_window[1]) {
        // AAC LD uses a low overlap sine window instead of a KBD window
        memcpy(out, saved, 192 * sizeof(float));
        ac->fdsp->vector_fmul_window(out + 192, saved + 192, buf, ff_sine_128, 64);
        memcpy(                     out + 320, buf + 64, 192 * sizeof(float));
    } else {
        ac->fdsp->vector_fmul_window(out, saved, buf, ff_sine_512, 256);
    }

    // buffer update
    memcpy(saved, buf + 256, 256 * sizeof(float));
}

static void imdct_and_windowing_eld(AACContext *ac, SingleChannelElement *sce)
{
    float *in    = sce->coeffs;
    float *out   = sce->ret;
    float *saved = sce->saved;
    float *buf  = ac->buf_mdct;
    int i;
    const int n  = ac->oc[1].m4ac.frame_length_short ? 480 : 512;
    const int n2 = n >> 1;
    const int n4 = n >> 2;
    const float *const window = n == 480 ? ff_aac_eld_window_480 :
                                           ff_aac_eld_window_512;

    // Inverse transform, mapped to the conventional IMDCT by
    // Chivukula, R.K.; Reznik, Y.A.; Devarajan, V.,
    // "Efficient algorithms for MPEG-4 AAC-ELD, AAC-LD and AAC-LC filterbanks,"
    // International Conference on Audio, Language and Image Processing, ICALIP 2008.
    // URL: http://ieeexplore.ieee.org/stamp/stamp.jsp?tp=&arnumber=4590245&isnumber=4589950
    for (i = 0; i < n2; i+=2) {
        float temp;
        temp =  in[i    ]; in[i    ] = -in[n - 1 - i]; in[n - 1 - i] = temp;
        temp = -in[i + 1]; in[i + 1] =  in[n - 2 - i]; in[n - 2 - i] = temp;
    }
    if (n == 480)
        ac->mdct480->imdct_half(ac->mdct480, buf, in, 1, -1.f/(16*1024*960));
    else
        ac->mdct.imdct_half(&ac->mdct_ld, buf, in);
    for (i = 0; i < n; i+=2) {
        buf[i] = -buf[i];
    }
    // Like with the regular IMDCT at this point we still have the middle half
    // of a transform but with even symmetry on the left and odd symmetry on
    // the right

    // window overlapping
    // The spec says to use samples [0..511] but the reference decoder uses
    // samples [128..639].
    for (i = n4; i < n2; i ++) {
        out[i - n4] =    buf[n2 - 1 - i]       * window[i       - n4] +
                       saved[      i + n2]     * window[i +   n - n4] +
                      -saved[  n + n2 - 1 - i] * window[i + 2*n - n4] +
                      -saved[2*n + n2 + i]     * window[i + 3*n - n4];
    }
    for (i = 0; i < n2; i ++) {
        out[n4 + i] =    buf[i]               * window[i + n2       - n4] +
                      -saved[      n - 1 - i] * window[i + n2 +   n - n4] +
                      -saved[  n + i]         * window[i + n2 + 2*n - n4] +
                       saved[2*n + n - 1 - i] * window[i + n2 + 3*n - n4];
    }
    for (i = 0; i < n4; i ++) {
        out[n2 + n4 + i] =    buf[      i + n2]     * window[i +   n - n4] +
                           -saved[      n2 - 1 - i] * window[i + 2*n - n4] +
                           -saved[  n + n2 + i]     * window[i + 3*n - n4];
    }

    // buffer update
    memmove(saved + n, saved, 2 * n * sizeof(float));
    memcpy( saved,       buf,     n * sizeof(float));
}

/**
 * Apply dependent channel coupling (applied before IMDCT).
 *
 * @param   index   index into coupling gain array
 */
static void apply_dependent_coupling(AACContext *ac,
                                     SingleChannelElement *target,
                                     ChannelElement *cce, int index)
{
    IndividualChannelStream *ics = &cce->ch[0].ics;
    const uint16_t *offsets = ics->swb_offset;
    float *dest = target->coeffs;
    const float *src = cce->ch[0].coeffs;
    int g, i, group, k, idx = 0;
    if (ac->oc[1].m4ac.object_type == AOT_AAC_LTP) {
        av_log(ac->avctx, AV_LOG_ERROR,
               "Dependent coupling is not supported together with LTP\n");
        return;
    }
    for (g = 0; g < ics->num_window_groups; g++) {
        for (i = 0; i < ics->max_sfb; i++, idx++) {
            if (cce->ch[0].band_type[idx] != ZERO_BT) {
                const float gain = cce->coup.gain[index][idx];
                for (group = 0; group < ics->group_len[g]; group++) {
                    for (k = offsets[i]; k < offsets[i + 1]; k++) {
                        // FIXME: SIMDify
                        dest[group * 128 + k] += gain * src[group * 128 + k];
                    }
                }
            }
        }
        dest += ics->group_len[g] * 128;
        src  += ics->group_len[g] * 128;
    }
}

/**
 * Apply independent channel coupling (applied after IMDCT).
 *
 * @param   index   index into coupling gain array
 */
static void apply_independent_coupling(AACContext *ac,
                                       SingleChannelElement *target,
                                       ChannelElement *cce, int index)
{
    int i;
    const float gain = cce->coup.gain[index][0];
    const float *src = cce->ch[0].ret;
    float *dest = target->ret;
    const int len = 1024 << (ac->oc[1].m4ac.sbr == 1);

    for (i = 0; i < len; i++)
        dest[i] += gain * src[i];
}

/**
 * channel coupling transformation interface
 *
 * @param   apply_coupling_method   pointer to (in)dependent coupling function
 */
static void apply_channel_coupling(AACContext *ac, ChannelElement *cc,
                                   enum RawDataBlockType type, int elem_id,
                                   enum CouplingPoint coupling_point,
                                   void (*apply_coupling_method)(AACContext *ac, SingleChannelElement *target, ChannelElement *cce, int index))
{
    int i, c;

    for (i = 0; i < MAX_ELEM_ID; i++) {
        ChannelElement *cce = ac->che[TYPE_CCE][i];
        int index = 0;

        if (cce && cce->coup.coupling_point == coupling_point) {
            ChannelCoupling *coup = &cce->coup;

            for (c = 0; c <= coup->num_coupled; c++) {
                if (coup->type[c] == type && coup->id_select[c] == elem_id) {
                    if (coup->ch_select[c] != 1) {
                        apply_coupling_method(ac, &cc->ch[0], cce, index);
                        if (coup->ch_select[c] != 0)
                            index++;
                    }
                    if (coup->ch_select[c] != 2)
                        apply_coupling_method(ac, &cc->ch[1], cce, index++);
                } else
                    index += 1 + (coup->ch_select[c] == 3);
            }
        }
    }
}

/**
 * Convert spectral data to float samples, applying all supported tools as appropriate.
 */
static void spectral_to_sample(AACContext *ac)
{
    int i, type;
    void (*imdct_and_window)(AACContext *ac, SingleChannelElement *sce);
    switch (ac->oc[1].m4ac.object_type) {
    case AOT_ER_AAC_LD:
        imdct_and_window = imdct_and_windowing_ld;
        break;
    case AOT_ER_AAC_ELD:
        imdct_and_window = imdct_and_windowing_eld;
        break;
    default:
        imdct_and_window = ac->imdct_and_windowing;
    }
    for (type = 3; type >= 0; type--) {
        for (i = 0; i < MAX_ELEM_ID; i++) {
            ChannelElement *che = ac->che[type][i];
            if (che && che->present) {
                if (type <= TYPE_CPE)
                    apply_channel_coupling(ac, che, type, i, BEFORE_TNS, apply_dependent_coupling);
                if (ac->oc[1].m4ac.object_type == AOT_AAC_LTP) {
                    if (che->ch[0].ics.predictor_present) {
                        if (che->ch[0].ics.ltp.present)
                            ac->apply_ltp(ac, &che->ch[0]);
                        if (che->ch[1].ics.ltp.present && type == TYPE_CPE)
                            ac->apply_ltp(ac, &che->ch[1]);
                    }
                }
                if (che->ch[0].tns.present)
                    ac->apply_tns(che->ch[0].coeffs, &che->ch[0].tns, &che->ch[0].ics, 1);
                if (che->ch[1].tns.present)
                    ac->apply_tns(che->ch[1].coeffs, &che->ch[1].tns, &che->ch[1].ics, 1);
                if (type <= TYPE_CPE)
                    apply_channel_coupling(ac, che, type, i, BETWEEN_TNS_AND_IMDCT, apply_dependent_coupling);
                if (type != TYPE_CCE || che->coup.coupling_point == AFTER_IMDCT) {
                    imdct_and_window(ac, &che->ch[0]);
                    if (ac->oc[1].m4ac.object_type == AOT_AAC_LTP)
                        ac->update_ltp(ac, &che->ch[0]);
                    if (type == TYPE_CPE) {
                        imdct_and_window(ac, &che->ch[1]);
                        if (ac->oc[1].m4ac.object_type == AOT_AAC_LTP)
                            ac->update_ltp(ac, &che->ch[1]);
                    }
                    if (ac->oc[1].m4ac.sbr > 0) {
                        ff_sbr_apply(ac, &che->sbr, type, che->ch[0].ret, che->ch[1].ret);
                    }
                }
                if (type <= TYPE_CCE)
                    apply_channel_coupling(ac, che, type, i, AFTER_IMDCT, apply_independent_coupling);
                che->present = 0;
            } else if (che) {
                av_log(ac->avctx, AV_LOG_VERBOSE, "ChannelElement %d.%d missing \n", type, i);
            }
        }
    }
}

static int parse_adts_frame_header(AACContext *ac, GetBitContext *gb)
{
    int size;
    AACADTSHeaderInfo hdr_info;
    uint8_t layout_map[MAX_ELEM_ID*4][3];
    int layout_map_tags, ret;

    size = avpriv_aac_parse_header(gb, &hdr_info);
    if (size > 0) {
        if (!ac->warned_num_aac_frames && hdr_info.num_aac_frames != 1) {
            // This is 2 for "VLB " audio in NSV files.
            // See samples/nsv/vlb_audio.
            avpriv_report_missing_feature(ac->avctx,
                                          "More than one AAC RDB per ADTS frame");
            ac->warned_num_aac_frames = 1;
        }
        push_output_configuration(ac);
        if (hdr_info.chan_config) {
            ac->oc[1].m4ac.chan_config = hdr_info.chan_config;
            if ((ret = set_default_channel_config(ac->avctx,
                                                  layout_map,
                                                  &layout_map_tags,
                                                  hdr_info.chan_config)) < 0)
                return ret;
            if ((ret = output_configure(ac, layout_map, layout_map_tags,
                                        FFMAX(ac->oc[1].status,
                                              OC_TRIAL_FRAME), 0)) < 0)
                return ret;
        } else {
            ac->oc[1].m4ac.chan_config = 0;
            /**
             * dual mono frames in Japanese DTV can have chan_config 0
             * WITHOUT specifying PCE.
             *  thus, set dual mono as default.
             */
            if (ac->dmono_mode && ac->oc[0].status == OC_NONE) {
                layout_map_tags = 2;
                layout_map[0][0] = layout_map[1][0] = TYPE_SCE;
                layout_map[0][2] = layout_map[1][2] = AAC_CHANNEL_FRONT;
                layout_map[0][1] = 0;
                layout_map[1][1] = 1;
                if (output_configure(ac, layout_map, layout_map_tags,
                                     OC_TRIAL_FRAME, 0))
                    return -7;
            }
        }
        ac->oc[1].m4ac.sample_rate     = hdr_info.sample_rate;
        ac->oc[1].m4ac.sampling_index  = hdr_info.sampling_index;
        ac->oc[1].m4ac.object_type     = hdr_info.object_type;
        ac->oc[1].m4ac.frame_length_short = 0;
        if (ac->oc[0].status != OC_LOCKED ||
            ac->oc[0].m4ac.chan_config != hdr_info.chan_config ||
            ac->oc[0].m4ac.sample_rate != hdr_info.sample_rate) {
            ac->oc[1].m4ac.sbr = -1;
            ac->oc[1].m4ac.ps  = -1;
        }
        if (!hdr_info.crc_absent)
            skip_bits(gb, 16);
    }
    return size;
}

static int aac_decode_er_frame(AVCodecContext *avctx, void *data,
                               int *got_frame_ptr, GetBitContext *gb)
{
    AACContext *ac = avctx->priv_data;
    const MPEG4AudioConfig *const m4ac = &ac->oc[1].m4ac;
    ChannelElement *che;
    int err, i;
    int samples = m4ac->frame_length_short ? 960 : 1024;
    int chan_config = m4ac->chan_config;
    int aot = m4ac->object_type;

    if (aot == AOT_ER_AAC_LD || aot == AOT_ER_AAC_ELD)
        samples >>= 1;

    ac->frame = data;

    if ((err = frame_configure_elements(avctx)) < 0)
        return err;

    // The FF_PROFILE_AAC_* defines are all object_type - 1
    // This may lead to an undefined profile being signaled
    ac->avctx->profile = aot - 1;

    ac->tags_mapped = 0;

    if (chan_config < 0 || chan_config >= 8) {
        avpriv_request_sample(avctx, "Unknown ER channel configuration %d",
                              chan_config);
        return AVERROR_INVALIDDATA;
    }
    for (i = 0; i < tags_per_config[chan_config]; i++) {
        const int elem_type = aac_channel_layout_map[chan_config-1][i][0];
        const int elem_id   = aac_channel_layout_map[chan_config-1][i][1];
        if (!(che=get_che(ac, elem_type, elem_id))) {
            av_log(ac->avctx, AV_LOG_ERROR,
                   "channel element %d.%d is not allocated\n",
                   elem_type, elem_id);
            return AVERROR_INVALIDDATA;
        }
        che->present = 1;
        if (aot != AOT_ER_AAC_ELD)
            skip_bits(gb, 4);
        switch (elem_type) {
        case TYPE_SCE:
            err = decode_ics(ac, &che->ch[0], gb, 0, 0);
            break;
        case TYPE_CPE:
            err = decode_cpe(ac, gb, che);
            break;
        case TYPE_LFE:
            err = decode_ics(ac, &che->ch[0], gb, 0, 0);
            break;
        }
        if (err < 0)
            return err;
    }

    spectral_to_sample(ac);

    ac->frame->nb_samples = samples;
    ac->frame->sample_rate = avctx->sample_rate;
    *got_frame_ptr = 1;

    skip_bits_long(gb, get_bits_left(gb));
    return 0;
}

static int aac_decode_frame_int(AVCodecContext *avctx, void *data,
                                int *got_frame_ptr, GetBitContext *gb, AVPacket *avpkt)
{
    AACContext *ac = avctx->priv_data;
    ChannelElement *che = NULL, *che_prev = NULL;
    enum RawDataBlockType elem_type, elem_type_prev = TYPE_END;
    int err, elem_id;
    int samples = 0, multiplier, audio_found = 0, pce_found = 0;
    int is_dmono, sce_count = 0;

    ac->frame = data;

    if (show_bits(gb, 12) == 0xfff) {
        if ((err = parse_adts_frame_header(ac, gb)) < 0) {
            av_log(avctx, AV_LOG_ERROR, "Error decoding AAC frame header.\n");
            goto fail;
        }
        if (ac->oc[1].m4ac.sampling_index > 12) {
            av_log(ac->avctx, AV_LOG_ERROR, "invalid sampling rate index %d\n", ac->oc[1].m4ac.sampling_index);
            err = AVERROR_INVALIDDATA;
            goto fail;
        }
    }

    if ((err = frame_configure_elements(avctx)) < 0)
        goto fail;

    // The FF_PROFILE_AAC_* defines are all object_type - 1
    // This may lead to an undefined profile being signaled
    ac->avctx->profile = ac->oc[1].m4ac.object_type - 1;

    ac->tags_mapped = 0;
    // parse
    while ((elem_type = get_bits(gb, 3)) != TYPE_END) {
        elem_id = get_bits(gb, 4);

        if (avctx->debug & FF_DEBUG_STARTCODE)
            av_log(avctx, AV_LOG_DEBUG, "Elem type:%x id:%x\n", elem_type, elem_id);

        if (elem_type < TYPE_DSE) {
            if (!(che=get_che(ac, elem_type, elem_id))) {
                av_log(ac->avctx, AV_LOG_ERROR, "channel element %d.%d is not allocated\n",
                       elem_type, elem_id);
                err = AVERROR_INVALIDDATA;
                goto fail;
            }
            samples = 1024;
            che->present = 1;
        }

        switch (elem_type) {

        case TYPE_SCE:
            err = decode_ics(ac, &che->ch[0], gb, 0, 0);
            audio_found = 1;
            sce_count++;
            break;

        case TYPE_CPE:
            err = decode_cpe(ac, gb, che);
            audio_found = 1;
            break;

        case TYPE_CCE:
            err = decode_cce(ac, gb, che);
            break;

        case TYPE_LFE:
            err = decode_ics(ac, &che->ch[0], gb, 0, 0);
            audio_found = 1;
            break;

        case TYPE_DSE:
            err = skip_data_stream_element(ac, gb);
            break;

        case TYPE_PCE: {
            uint8_t layout_map[MAX_ELEM_ID*4][3];
            int tags;
            push_output_configuration(ac);
            tags = decode_pce(avctx, &ac->oc[1].m4ac, layout_map, gb);
            if (tags < 0) {
                err = tags;
                break;
            }
            if (pce_found) {
                av_log(avctx, AV_LOG_ERROR,
                       "Not evaluating a further program_config_element as this construct is dubious at best.\n");
            } else {
                err = output_configure(ac, layout_map, tags, OC_TRIAL_PCE, 1);
                if (!err)
                    ac->oc[1].m4ac.chan_config = 0;
                pce_found = 1;
            }
            break;
        }

        case TYPE_FIL:
            if (elem_id == 15)
                elem_id += get_bits(gb, 8) - 1;
            if (get_bits_left(gb) < 8 * elem_id) {
                    av_log(avctx, AV_LOG_ERROR, "TYPE_FIL: "overread_err);
                    err = AVERROR_INVALIDDATA;
                    goto fail;
            }
            while (elem_id > 0)
                elem_id -= decode_extension_payload(ac, gb, elem_id, che_prev, elem_type_prev);
            err = 0; /* FIXME */
            break;

        default:
            err = AVERROR_BUG; /* should not happen, but keeps compiler happy */
            break;
        }

        che_prev       = che;
        elem_type_prev = elem_type;

        if (err)
            goto fail;

        if (get_bits_left(gb) < 3) {
            av_log(avctx, AV_LOG_ERROR, overread_err);
            err = AVERROR_INVALIDDATA;
            goto fail;
        }
    }

    spectral_to_sample(ac);

    multiplier = (ac->oc[1].m4ac.sbr == 1) ? ac->oc[1].m4ac.ext_sample_rate > ac->oc[1].m4ac.sample_rate : 0;
    samples <<= multiplier;

    if (ac->oc[1].status && audio_found) {
        avctx->sample_rate = ac->oc[1].m4ac.sample_rate << multiplier;
        avctx->frame_size = samples;
        ac->oc[1].status = OC_LOCKED;
    }

    if (multiplier) {
        int side_size;
        const uint8_t *side = av_packet_get_side_data(avpkt, AV_PKT_DATA_SKIP_SAMPLES, &side_size);
        if (side && side_size>=4)
            AV_WL32(side, 2*AV_RL32(side));
    }

    *got_frame_ptr = !!samples;
    if (samples) {
        ac->frame->nb_samples = samples;
        ac->frame->sample_rate = avctx->sample_rate;
    } else
        av_frame_unref(ac->frame);
    *got_frame_ptr = !!samples;

    /* for dual-mono audio (SCE + SCE) */
    is_dmono = ac->dmono_mode && sce_count == 2 &&
               ac->oc[1].channel_layout == (AV_CH_FRONT_LEFT | AV_CH_FRONT_RIGHT);
    if (is_dmono) {
        if (ac->dmono_mode == 1)
            ((AVFrame *)data)->data[1] =((AVFrame *)data)->data[0];
        else if (ac->dmono_mode == 2)
            ((AVFrame *)data)->data[0] =((AVFrame *)data)->data[1];
    }

    return 0;
fail:
    pop_output_configuration(ac);
    return err;
}

static int aac_decode_frame(AVCodecContext *avctx, void *data,
                            int *got_frame_ptr, AVPacket *avpkt)
{
    AACContext *ac = avctx->priv_data;
    const uint8_t *buf = avpkt->data;
    int buf_size = avpkt->size;
    GetBitContext gb;
    int buf_consumed;
    int buf_offset;
    int err;
    int new_extradata_size;
    const uint8_t *new_extradata = av_packet_get_side_data(avpkt,
                                       AV_PKT_DATA_NEW_EXTRADATA,
                                       &new_extradata_size);
    int jp_dualmono_size;
    const uint8_t *jp_dualmono   = av_packet_get_side_data(avpkt,
                                       AV_PKT_DATA_JP_DUALMONO,
                                       &jp_dualmono_size);

    if (new_extradata && 0) {
        av_free(avctx->extradata);
        avctx->extradata = av_mallocz(new_extradata_size +
                                      FF_INPUT_BUFFER_PADDING_SIZE);
        if (!avctx->extradata)
            return AVERROR(ENOMEM);
        avctx->extradata_size = new_extradata_size;
        memcpy(avctx->extradata, new_extradata, new_extradata_size);
        push_output_configuration(ac);
        if (decode_audio_specific_config(ac, ac->avctx, &ac->oc[1].m4ac,
                                         avctx->extradata,
                                         avctx->extradata_size*8, 1) < 0) {
            pop_output_configuration(ac);
            return AVERROR_INVALIDDATA;
        }
    }

    ac->dmono_mode = 0;
    if (jp_dualmono && jp_dualmono_size > 0)
        ac->dmono_mode =  1 + *jp_dualmono;
    if (ac->force_dmono_mode >= 0)
        ac->dmono_mode = ac->force_dmono_mode;

    if (INT_MAX / 8 <= buf_size)
        return AVERROR_INVALIDDATA;

    if ((err = init_get_bits(&gb, buf, buf_size * 8)) < 0)
        return err;

    switch (ac->oc[1].m4ac.object_type) {
    case AOT_ER_AAC_LC:
    case AOT_ER_AAC_LTP:
    case AOT_ER_AAC_LD:
    case AOT_ER_AAC_ELD:
        err = aac_decode_er_frame(avctx, data, got_frame_ptr, &gb);
        break;
    default:
        err = aac_decode_frame_int(avctx, data, got_frame_ptr, &gb, avpkt);
    }
    if (err < 0)
        return err;

    buf_consumed = (get_bits_count(&gb) + 7) >> 3;
    for (buf_offset = buf_consumed; buf_offset < buf_size; buf_offset++)
        if (buf[buf_offset])
            break;

    return buf_size > buf_offset ? buf_consumed : buf_size;
}

static av_cold int aac_decode_close(AVCodecContext *avctx)
{
    AACContext *ac = avctx->priv_data;
    int i, type;

    for (i = 0; i < MAX_ELEM_ID; i++) {
        for (type = 0; type < 4; type++) {
            if (ac->che[type][i])
                ff_aac_sbr_ctx_close(&ac->che[type][i]->sbr);
            av_freep(&ac->che[type][i]);
        }
    }

    ff_mdct_end(&ac->mdct);
    ff_mdct_end(&ac->mdct_small);
    ff_mdct_end(&ac->mdct_ld);
    ff_mdct_end(&ac->mdct_ltp);
<<<<<<< HEAD
    av_freep(&ac->fdsp);
=======
    ff_imdct15_uninit(&ac->mdct480);
>>>>>>> d615187f
    return 0;
}


#define LOAS_SYNC_WORD   0x2b7       ///< 11 bits LOAS sync word

struct LATMContext {
    AACContext aac_ctx;     ///< containing AACContext
    int initialized;        ///< initialized after a valid extradata was seen

    // parser data
    int audio_mux_version_A; ///< LATM syntax version
    int frame_length_type;   ///< 0/1 variable/fixed frame length
    int frame_length;        ///< frame length for fixed frame length
};

static inline uint32_t latm_get_value(GetBitContext *b)
{
    int length = get_bits(b, 2);

    return get_bits_long(b, (length+1)*8);
}

static int latm_decode_audio_specific_config(struct LATMContext *latmctx,
                                             GetBitContext *gb, int asclen)
{
    AACContext *ac        = &latmctx->aac_ctx;
    AVCodecContext *avctx = ac->avctx;
    MPEG4AudioConfig m4ac = { 0 };
    int config_start_bit  = get_bits_count(gb);
    int sync_extension    = 0;
    int bits_consumed, esize;

    if (asclen) {
        sync_extension = 1;
        asclen         = FFMIN(asclen, get_bits_left(gb));
    } else
        asclen         = get_bits_left(gb);

    if (config_start_bit % 8) {
        avpriv_request_sample(latmctx->aac_ctx.avctx,
                              "Non-byte-aligned audio-specific config");
        return AVERROR_PATCHWELCOME;
    }
    if (asclen <= 0)
        return AVERROR_INVALIDDATA;
    bits_consumed = decode_audio_specific_config(NULL, avctx, &m4ac,
                                         gb->buffer + (config_start_bit / 8),
                                         asclen, sync_extension);

    if (bits_consumed < 0)
        return AVERROR_INVALIDDATA;

    if (!latmctx->initialized ||
        ac->oc[1].m4ac.sample_rate != m4ac.sample_rate ||
        ac->oc[1].m4ac.chan_config != m4ac.chan_config) {

        if(latmctx->initialized) {
            av_log(avctx, AV_LOG_INFO, "audio config changed\n");
        } else {
            av_log(avctx, AV_LOG_DEBUG, "initializing latmctx\n");
        }
        latmctx->initialized = 0;

        esize = (bits_consumed+7) / 8;

        if (avctx->extradata_size < esize) {
            av_free(avctx->extradata);
            avctx->extradata = av_malloc(esize + FF_INPUT_BUFFER_PADDING_SIZE);
            if (!avctx->extradata)
                return AVERROR(ENOMEM);
        }

        avctx->extradata_size = esize;
        memcpy(avctx->extradata, gb->buffer + (config_start_bit/8), esize);
        memset(avctx->extradata+esize, 0, FF_INPUT_BUFFER_PADDING_SIZE);
    }
    skip_bits_long(gb, bits_consumed);

    return bits_consumed;
}

static int read_stream_mux_config(struct LATMContext *latmctx,
                                  GetBitContext *gb)
{
    int ret, audio_mux_version = get_bits(gb, 1);

    latmctx->audio_mux_version_A = 0;
    if (audio_mux_version)
        latmctx->audio_mux_version_A = get_bits(gb, 1);

    if (!latmctx->audio_mux_version_A) {

        if (audio_mux_version)
            latm_get_value(gb);                 // taraFullness

        skip_bits(gb, 1);                       // allStreamSameTimeFraming
        skip_bits(gb, 6);                       // numSubFrames
        // numPrograms
        if (get_bits(gb, 4)) {                  // numPrograms
            avpriv_request_sample(latmctx->aac_ctx.avctx, "Multiple programs");
            return AVERROR_PATCHWELCOME;
        }

        // for each program (which there is only one in DVB)

        // for each layer (which there is only one in DVB)
        if (get_bits(gb, 3)) {                   // numLayer
            avpriv_request_sample(latmctx->aac_ctx.avctx, "Multiple layers");
            return AVERROR_PATCHWELCOME;
        }

        // for all but first stream: use_same_config = get_bits(gb, 1);
        if (!audio_mux_version) {
            if ((ret = latm_decode_audio_specific_config(latmctx, gb, 0)) < 0)
                return ret;
        } else {
            int ascLen = latm_get_value(gb);
            if ((ret = latm_decode_audio_specific_config(latmctx, gb, ascLen)) < 0)
                return ret;
            ascLen -= ret;
            skip_bits_long(gb, ascLen);
        }

        latmctx->frame_length_type = get_bits(gb, 3);
        switch (latmctx->frame_length_type) {
        case 0:
            skip_bits(gb, 8);       // latmBufferFullness
            break;
        case 1:
            latmctx->frame_length = get_bits(gb, 9);
            break;
        case 3:
        case 4:
        case 5:
            skip_bits(gb, 6);       // CELP frame length table index
            break;
        case 6:
        case 7:
            skip_bits(gb, 1);       // HVXC frame length table index
            break;
        }

        if (get_bits(gb, 1)) {                  // other data
            if (audio_mux_version) {
                latm_get_value(gb);             // other_data_bits
            } else {
                int esc;
                do {
                    esc = get_bits(gb, 1);
                    skip_bits(gb, 8);
                } while (esc);
            }
        }

        if (get_bits(gb, 1))                     // crc present
            skip_bits(gb, 8);                    // config_crc
    }

    return 0;
}

static int read_payload_length_info(struct LATMContext *ctx, GetBitContext *gb)
{
    uint8_t tmp;

    if (ctx->frame_length_type == 0) {
        int mux_slot_length = 0;
        do {
            tmp = get_bits(gb, 8);
            mux_slot_length += tmp;
        } while (tmp == 255);
        return mux_slot_length;
    } else if (ctx->frame_length_type == 1) {
        return ctx->frame_length;
    } else if (ctx->frame_length_type == 3 ||
               ctx->frame_length_type == 5 ||
               ctx->frame_length_type == 7) {
        skip_bits(gb, 2);          // mux_slot_length_coded
    }
    return 0;
}

static int read_audio_mux_element(struct LATMContext *latmctx,
                                  GetBitContext *gb)
{
    int err;
    uint8_t use_same_mux = get_bits(gb, 1);
    if (!use_same_mux) {
        if ((err = read_stream_mux_config(latmctx, gb)) < 0)
            return err;
    } else if (!latmctx->aac_ctx.avctx->extradata) {
        av_log(latmctx->aac_ctx.avctx, AV_LOG_DEBUG,
               "no decoder config found\n");
        return AVERROR(EAGAIN);
    }
    if (latmctx->audio_mux_version_A == 0) {
        int mux_slot_length_bytes = read_payload_length_info(latmctx, gb);
        if (mux_slot_length_bytes * 8 > get_bits_left(gb)) {
            av_log(latmctx->aac_ctx.avctx, AV_LOG_ERROR, "incomplete frame\n");
            return AVERROR_INVALIDDATA;
        } else if (mux_slot_length_bytes * 8 + 256 < get_bits_left(gb)) {
            av_log(latmctx->aac_ctx.avctx, AV_LOG_ERROR,
                   "frame length mismatch %d << %d\n",
                   mux_slot_length_bytes * 8, get_bits_left(gb));
            return AVERROR_INVALIDDATA;
        }
    }
    return 0;
}


static int latm_decode_frame(AVCodecContext *avctx, void *out,
                             int *got_frame_ptr, AVPacket *avpkt)
{
    struct LATMContext *latmctx = avctx->priv_data;
    int                 muxlength, err;
    GetBitContext       gb;

    if ((err = init_get_bits8(&gb, avpkt->data, avpkt->size)) < 0)
        return err;

    // check for LOAS sync word
    if (get_bits(&gb, 11) != LOAS_SYNC_WORD)
        return AVERROR_INVALIDDATA;

    muxlength = get_bits(&gb, 13) + 3;
    // not enough data, the parser should have sorted this out
    if (muxlength > avpkt->size)
        return AVERROR_INVALIDDATA;

    if ((err = read_audio_mux_element(latmctx, &gb)) < 0)
        return err;

    if (!latmctx->initialized) {
        if (!avctx->extradata) {
            *got_frame_ptr = 0;
            return avpkt->size;
        } else {
            push_output_configuration(&latmctx->aac_ctx);
            if ((err = decode_audio_specific_config(
                    &latmctx->aac_ctx, avctx, &latmctx->aac_ctx.oc[1].m4ac,
                    avctx->extradata, avctx->extradata_size*8, 1)) < 0) {
                pop_output_configuration(&latmctx->aac_ctx);
                return err;
            }
            latmctx->initialized = 1;
        }
    }

    if (show_bits(&gb, 12) == 0xfff) {
        av_log(latmctx->aac_ctx.avctx, AV_LOG_ERROR,
               "ADTS header detected, probably as result of configuration "
               "misparsing\n");
        return AVERROR_INVALIDDATA;
    }

    switch (latmctx->aac_ctx.oc[1].m4ac.object_type) {
    case AOT_ER_AAC_LC:
    case AOT_ER_AAC_LTP:
    case AOT_ER_AAC_LD:
    case AOT_ER_AAC_ELD:
        err = aac_decode_er_frame(avctx, out, got_frame_ptr, &gb);
        break;
    default:
        err = aac_decode_frame_int(avctx, out, got_frame_ptr, &gb, avpkt);
    }
    if (err < 0)
        return err;

    return muxlength;
}

static av_cold int latm_decode_init(AVCodecContext *avctx)
{
    struct LATMContext *latmctx = avctx->priv_data;
    int ret = aac_decode_init(avctx);

    if (avctx->extradata_size > 0)
        latmctx->initialized = !ret;

    return ret;
}

static void aacdec_init(AACContext *c)
{
    c->imdct_and_windowing                      = imdct_and_windowing;
    c->apply_ltp                                = apply_ltp;
    c->apply_tns                                = apply_tns;
    c->windowing_and_mdct_ltp                   = windowing_and_mdct_ltp;
    c->update_ltp                               = update_ltp;

    if(ARCH_MIPS)
        ff_aacdec_init_mips(c);
}
/**
 * AVOptions for Japanese DTV specific extensions (ADTS only)
 */
#define AACDEC_FLAGS AV_OPT_FLAG_DECODING_PARAM | AV_OPT_FLAG_AUDIO_PARAM
static const AVOption options[] = {
    {"dual_mono_mode", "Select the channel to decode for dual mono",
     offsetof(AACContext, force_dmono_mode), AV_OPT_TYPE_INT, {.i64=-1}, -1, 2,
     AACDEC_FLAGS, "dual_mono_mode"},

    {"auto", "autoselection",            0, AV_OPT_TYPE_CONST, {.i64=-1}, INT_MIN, INT_MAX, AACDEC_FLAGS, "dual_mono_mode"},
    {"main", "Select Main/Left channel", 0, AV_OPT_TYPE_CONST, {.i64= 1}, INT_MIN, INT_MAX, AACDEC_FLAGS, "dual_mono_mode"},
    {"sub" , "Select Sub/Right channel", 0, AV_OPT_TYPE_CONST, {.i64= 2}, INT_MIN, INT_MAX, AACDEC_FLAGS, "dual_mono_mode"},
    {"both", "Select both channels",     0, AV_OPT_TYPE_CONST, {.i64= 0}, INT_MIN, INT_MAX, AACDEC_FLAGS, "dual_mono_mode"},

    {NULL},
};

static const AVClass aac_decoder_class = {
    .class_name = "AAC decoder",
    .item_name  = av_default_item_name,
    .option     = options,
    .version    = LIBAVUTIL_VERSION_INT,
};

static const AVProfile profiles[] = {
    { FF_PROFILE_AAC_MAIN,  "Main"     },
    { FF_PROFILE_AAC_LOW,   "LC"       },
    { FF_PROFILE_AAC_SSR,   "SSR"      },
    { FF_PROFILE_AAC_LTP,   "LTP"      },
    { FF_PROFILE_AAC_HE,    "HE-AAC"   },
    { FF_PROFILE_AAC_HE_V2, "HE-AACv2" },
    { FF_PROFILE_AAC_LD,    "LD"       },
    { FF_PROFILE_AAC_ELD,   "ELD"      },
    { FF_PROFILE_UNKNOWN },
};

AVCodec ff_aac_decoder = {
    .name            = "aac",
    .long_name       = NULL_IF_CONFIG_SMALL("AAC (Advanced Audio Coding)"),
    .type            = AVMEDIA_TYPE_AUDIO,
    .id              = AV_CODEC_ID_AAC,
    .priv_data_size  = sizeof(AACContext),
    .init            = aac_decode_init,
    .close           = aac_decode_close,
    .decode          = aac_decode_frame,
    .sample_fmts     = (const enum AVSampleFormat[]) {
        AV_SAMPLE_FMT_FLTP, AV_SAMPLE_FMT_NONE
    },
    .capabilities    = CODEC_CAP_CHANNEL_CONF | CODEC_CAP_DR1,
    .channel_layouts = aac_channel_layout,
    .flush = flush,
    .priv_class      = &aac_decoder_class,
    .profiles        = profiles,
};

/*
    Note: This decoder filter is intended to decode LATM streams transferred
    in MPEG transport streams which only contain one program.
    To do a more complex LATM demuxing a separate LATM demuxer should be used.
*/
AVCodec ff_aac_latm_decoder = {
    .name            = "aac_latm",
    .long_name       = NULL_IF_CONFIG_SMALL("AAC LATM (Advanced Audio Coding LATM syntax)"),
    .type            = AVMEDIA_TYPE_AUDIO,
    .id              = AV_CODEC_ID_AAC_LATM,
    .priv_data_size  = sizeof(struct LATMContext),
    .init            = latm_decode_init,
    .close           = aac_decode_close,
    .decode          = latm_decode_frame,
    .sample_fmts     = (const enum AVSampleFormat[]) {
        AV_SAMPLE_FMT_FLTP, AV_SAMPLE_FMT_NONE
    },
    .capabilities    = CODEC_CAP_CHANNEL_CONF | CODEC_CAP_DR1,
    .channel_layouts = aac_channel_layout,
    .flush = flush,
    .profiles        = profiles,
};<|MERGE_RESOLUTION|>--- conflicted
+++ resolved
@@ -3184,11 +3184,8 @@
     ff_mdct_end(&ac->mdct_small);
     ff_mdct_end(&ac->mdct_ld);
     ff_mdct_end(&ac->mdct_ltp);
-<<<<<<< HEAD
+    ff_imdct15_uninit(&ac->mdct480);
     av_freep(&ac->fdsp);
-=======
-    ff_imdct15_uninit(&ac->mdct480);
->>>>>>> d615187f
     return 0;
 }
 
