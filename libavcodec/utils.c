/*
 * utils for libavcodec
 * Copyright (c) 2001 Fabrice Bellard
 * Copyright (c) 2002-2004 Michael Niedermayer <michaelni@gmx.at>
 *
 * This file is part of FFmpeg.
 *
 * FFmpeg is free software; you can redistribute it and/or
 * modify it under the terms of the GNU Lesser General Public
 * License as published by the Free Software Foundation; either
 * version 2.1 of the License, or (at your option) any later version.
 *
 * FFmpeg is distributed in the hope that it will be useful,
 * but WITHOUT ANY WARRANTY; without even the implied warranty of
 * MERCHANTABILITY or FITNESS FOR A PARTICULAR PURPOSE.  See the GNU
 * Lesser General Public License for more details.
 *
 * You should have received a copy of the GNU Lesser General Public
 * License along with FFmpeg; if not, write to the Free Software
 * Foundation, Inc., 51 Franklin Street, Fifth Floor, Boston, MA 02110-1301 USA
 */

/**
 * @file
 * utils.
 */

#include "libavutil/avstring.h"
#include "libavutil/crc.h"
#include "libavutil/mathematics.h"
#include "libavutil/pixdesc.h"
#include "libavutil/audioconvert.h"
#include "libavutil/imgutils.h"
#include "libavutil/samplefmt.h"
#include "libavutil/dict.h"
#include "avcodec.h"
#include "dsputil.h"
#include "libavutil/opt.h"
#include "imgconvert.h"
#include "thread.h"
#include "audioconvert.h"
#include "internal.h"
#include <stdlib.h>
#include <stdarg.h>
#include <limits.h>
#include <float.h>

static int volatile entangled_thread_counter=0;
static int (*ff_lockmgr_cb)(void **mutex, enum AVLockOp op);
static void *codec_mutex;

void *av_fast_realloc(void *ptr, unsigned int *size, size_t min_size)
{
    if(min_size < *size)
        return ptr;

    min_size= FFMAX(17*min_size/16 + 32, min_size);

    ptr= av_realloc(ptr, min_size);
    if(!ptr) //we could set this to the unmodified min_size but this is safer if the user lost the ptr and uses NULL now
        min_size= 0;

    *size= min_size;

    return ptr;
}

void av_fast_malloc(void *ptr, unsigned int *size, size_t min_size)
{
    void **p = ptr;
    if (min_size < *size)
        return;
    min_size= FFMAX(17*min_size/16 + 32, min_size);
    av_free(*p);
    *p = av_malloc(min_size);
    if (!*p) min_size = 0;
    *size= min_size;
}

/* encoder management */
static AVCodec *first_avcodec = NULL;

AVCodec *av_codec_next(AVCodec *c){
    if(c) return c->next;
    else  return first_avcodec;
}

#if !FF_API_AVCODEC_INIT
static
#endif
void avcodec_init(void)
{
    static int initialized = 0;

    if (initialized != 0)
        return;
    initialized = 1;

    dsputil_static_init();
}

void avcodec_register(AVCodec *codec)
{
    AVCodec **p;
    avcodec_init();
    p = &first_avcodec;
    while (*p != NULL) p = &(*p)->next;
    *p = codec;
    codec->next = NULL;

    if (codec->init_static_data)
        codec->init_static_data(codec);
}

unsigned avcodec_get_edge_width(void)
{
    return EDGE_WIDTH;
}

void avcodec_set_dimensions(AVCodecContext *s, int width, int height){
    s->coded_width = width;
    s->coded_height= height;
    s->width = -((-width )>>s->lowres);
    s->height= -((-height)>>s->lowres);
}

typedef struct InternalBuffer{
    int last_pic_num;
    uint8_t *base[4];
    uint8_t *data[4];
    int linesize[4];
    int width, height;
    enum PixelFormat pix_fmt;
}InternalBuffer;

#define INTERNAL_BUFFER_SIZE (32+1)

void avcodec_align_dimensions2(AVCodecContext *s, int *width, int *height, int linesize_align[4]){
    int w_align= 1;
    int h_align= 1;

    switch(s->pix_fmt){
    case PIX_FMT_YUV420P:
    case PIX_FMT_YUYV422:
    case PIX_FMT_UYVY422:
    case PIX_FMT_YUV422P:
    case PIX_FMT_YUV440P:
    case PIX_FMT_YUV444P:
    case PIX_FMT_GRAY8:
    case PIX_FMT_GRAY16BE:
    case PIX_FMT_GRAY16LE:
    case PIX_FMT_YUVJ420P:
    case PIX_FMT_YUVJ422P:
    case PIX_FMT_YUVJ440P:
    case PIX_FMT_YUVJ444P:
    case PIX_FMT_YUVA420P:
    case PIX_FMT_YUV420P9LE:
    case PIX_FMT_YUV420P9BE:
    case PIX_FMT_YUV420P10LE:
    case PIX_FMT_YUV420P10BE:
    case PIX_FMT_YUV422P10LE:
    case PIX_FMT_YUV422P10BE:
    case PIX_FMT_YUV444P9LE:
    case PIX_FMT_YUV444P9BE:
    case PIX_FMT_YUV444P10LE:
    case PIX_FMT_YUV444P10BE:
        w_align= 16; //FIXME check for non mpeg style codecs and use less alignment
        h_align= 16;
        if(s->codec_id == CODEC_ID_MPEG2VIDEO || s->codec_id == CODEC_ID_MJPEG || s->codec_id == CODEC_ID_AMV || s->codec_id == CODEC_ID_THP || s->codec_id == CODEC_ID_H264 || s->codec_id == CODEC_ID_PRORES)
            h_align= 32; // interlaced is rounded up to 2 MBs
        break;
    case PIX_FMT_YUV411P:
    case PIX_FMT_UYYVYY411:
        w_align=32;
        h_align=8;
        break;
    case PIX_FMT_YUV410P:
        if(s->codec_id == CODEC_ID_SVQ1){
            w_align=64;
            h_align=64;
        }
    case PIX_FMT_RGB555:
        if(s->codec_id == CODEC_ID_RPZA){
            w_align=4;
            h_align=4;
        }
    case PIX_FMT_PAL8:
    case PIX_FMT_BGR8:
    case PIX_FMT_RGB8:
        if(s->codec_id == CODEC_ID_SMC){
            w_align=4;
            h_align=4;
        }
        break;
    case PIX_FMT_BGR24:
        if((s->codec_id == CODEC_ID_MSZH) || (s->codec_id == CODEC_ID_ZLIB)){
            w_align=4;
            h_align=4;
        }
        break;
    default:
        w_align= 1;
        h_align= 1;
        break;
    }

    *width = FFALIGN(*width , w_align);
    *height= FFALIGN(*height, h_align);
    if(s->codec_id == CODEC_ID_H264 || s->lowres)
        *height+=2; // some of the optimized chroma MC reads one line too much
                    // which is also done in mpeg decoders with lowres > 0

    linesize_align[0] =
    linesize_align[1] =
    linesize_align[2] =
    linesize_align[3] = STRIDE_ALIGN;
//STRIDE_ALIGN is 8 for SSE* but this does not work for SVQ1 chroma planes
//we could change STRIDE_ALIGN to 16 for x86/sse but it would increase the
//picture size unneccessarily in some cases. The solution here is not
//pretty and better ideas are welcome!
#if HAVE_MMX
    if(s->codec_id == CODEC_ID_SVQ1 || s->codec_id == CODEC_ID_VP5 ||
       s->codec_id == CODEC_ID_VP6 || s->codec_id == CODEC_ID_VP6F ||
       s->codec_id == CODEC_ID_VP6A) {
        linesize_align[0] =
        linesize_align[1] =
        linesize_align[2] = 16;
    }
#endif
}

void avcodec_align_dimensions(AVCodecContext *s, int *width, int *height){
    int chroma_shift = av_pix_fmt_descriptors[s->pix_fmt].log2_chroma_w;
    int linesize_align[4];
    int align;
    avcodec_align_dimensions2(s, width, height, linesize_align);
    align = FFMAX(linesize_align[0], linesize_align[3]);
    linesize_align[1] <<= chroma_shift;
    linesize_align[2] <<= chroma_shift;
    align = FFMAX3(align, linesize_align[1], linesize_align[2]);
    *width=FFALIGN(*width, align);
}

void ff_init_buffer_info(AVCodecContext *s, AVFrame *pic)
{
    if (s->pkt) {
        pic->pkt_pts = s->pkt->pts;
        pic->pkt_pos = s->pkt->pos;
    } else {
        pic->pkt_pts = AV_NOPTS_VALUE;
        pic->pkt_pos = -1;
    }
    pic->reordered_opaque= s->reordered_opaque;
    pic->sample_aspect_ratio = s->sample_aspect_ratio;
    pic->width               = s->width;
    pic->height              = s->height;
    pic->format              = s->pix_fmt;
}

int avcodec_default_get_buffer(AVCodecContext *s, AVFrame *pic){
    int i;
    int w= s->width;
    int h= s->height;
    InternalBuffer *buf;
    int *picture_number;

    if(pic->data[0]!=NULL) {
        av_log(s, AV_LOG_ERROR, "pic->data[0]!=NULL in avcodec_default_get_buffer\n");
        return -1;
    }
    if(s->internal_buffer_count >= INTERNAL_BUFFER_SIZE) {
        av_log(s, AV_LOG_ERROR, "internal_buffer_count overflow (missing release_buffer?)\n");
        return -1;
    }

    if(av_image_check_size(w, h, 0, s))
        return -1;

    if(s->internal_buffer==NULL){
        s->internal_buffer= av_mallocz((INTERNAL_BUFFER_SIZE+1)*sizeof(InternalBuffer));
    }
#if 0
    s->internal_buffer= av_fast_realloc(
        s->internal_buffer,
        &s->internal_buffer_size,
        sizeof(InternalBuffer)*FFMAX(99,  s->internal_buffer_count+1)/*FIXME*/
        );
#endif

    buf= &((InternalBuffer*)s->internal_buffer)[s->internal_buffer_count];
    picture_number= &(((InternalBuffer*)s->internal_buffer)[INTERNAL_BUFFER_SIZE]).last_pic_num; //FIXME ugly hack
    (*picture_number)++;

    if(buf->base[0] && (buf->width != w || buf->height != h || buf->pix_fmt != s->pix_fmt)){
        if(s->active_thread_type&FF_THREAD_FRAME) {
            av_log_missing_feature(s, "Width/height changing with frame threads is", 0);
            return -1;
        }

        for(i=0; i<4; i++){
            av_freep(&buf->base[i]);
            buf->data[i]= NULL;
        }
    }

    if(buf->base[0]){
        pic->age= *picture_number - buf->last_pic_num;
        buf->last_pic_num= *picture_number;
    }else{
        int h_chroma_shift, v_chroma_shift;
        int size[4] = {0};
        int tmpsize;
        int unaligned;
        AVPicture picture;
        int stride_align[4];
        const int pixel_size = av_pix_fmt_descriptors[s->pix_fmt].comp[0].step_minus1+1;

        avcodec_get_chroma_sub_sample(s->pix_fmt, &h_chroma_shift, &v_chroma_shift);

        avcodec_align_dimensions2(s, &w, &h, stride_align);

        if(!(s->flags&CODEC_FLAG_EMU_EDGE)){
            w+= EDGE_WIDTH*2;
            h+= EDGE_WIDTH*2;
        }

        do {
            // NOTE: do not align linesizes individually, this breaks e.g. assumptions
            // that linesize[0] == 2*linesize[1] in the MPEG-encoder for 4:2:2
            av_image_fill_linesizes(picture.linesize, s->pix_fmt, w);
            // increase alignment of w for next try (rhs gives the lowest bit set in w)
            w += w & ~(w-1);

            unaligned = 0;
            for (i=0; i<4; i++){
                unaligned |= picture.linesize[i] % stride_align[i];
            }
        } while (unaligned);

        tmpsize = av_image_fill_pointers(picture.data, s->pix_fmt, h, NULL, picture.linesize);
        if (tmpsize < 0)
            return -1;

        for (i=0; i<3 && picture.data[i+1]; i++)
            size[i] = picture.data[i+1] - picture.data[i];
        size[i] = tmpsize - (picture.data[i] - picture.data[0]);

        buf->last_pic_num= -256*256*256*64;
        memset(buf->base, 0, sizeof(buf->base));
        memset(buf->data, 0, sizeof(buf->data));

        for(i=0; i<4 && size[i]; i++){
            const int h_shift= i==0 ? 0 : h_chroma_shift;
            const int v_shift= i==0 ? 0 : v_chroma_shift;

            buf->linesize[i]= picture.linesize[i];

            buf->base[i]= av_malloc(size[i]+16); //FIXME 16
            if(buf->base[i]==NULL) return -1;
            memset(buf->base[i], 128, size[i]);

            // no edge if EDGE EMU or not planar YUV
            if((s->flags&CODEC_FLAG_EMU_EDGE) || !size[2])
                buf->data[i] = buf->base[i];
            else
                buf->data[i] = buf->base[i] + FFALIGN((buf->linesize[i]*EDGE_WIDTH>>v_shift) + (pixel_size*EDGE_WIDTH>>h_shift), stride_align[i]);
        }
        if(size[1] && !size[2])
            ff_set_systematic_pal2((uint32_t*)buf->data[1], s->pix_fmt);
        buf->width  = s->width;
        buf->height = s->height;
        buf->pix_fmt= s->pix_fmt;
        pic->age= 256*256*256*64;
    }
    pic->type= FF_BUFFER_TYPE_INTERNAL;

    for(i=0; i<4; i++){
        pic->base[i]= buf->base[i];
        pic->data[i]= buf->data[i];
        pic->linesize[i]= buf->linesize[i];
    }
    s->internal_buffer_count++;

    if (s->pkt) {
        pic->pkt_pts = s->pkt->pts;
        pic->pkt_pos = s->pkt->pos;
    } else {
        pic->pkt_pts = AV_NOPTS_VALUE;
        pic->pkt_pos = -1;
    }
    pic->reordered_opaque= s->reordered_opaque;
    pic->sample_aspect_ratio = s->sample_aspect_ratio;
    pic->width               = s->width;
    pic->height              = s->height;
    pic->format              = s->pix_fmt;

    if(s->debug&FF_DEBUG_BUFFERS)
        av_log(s, AV_LOG_DEBUG, "default_get_buffer called on pic %p, %d buffers used\n", pic, s->internal_buffer_count);

    return 0;
}

void avcodec_default_release_buffer(AVCodecContext *s, AVFrame *pic){
    int i;
    InternalBuffer *buf, *last;

    assert(pic->type==FF_BUFFER_TYPE_INTERNAL);
    assert(s->internal_buffer_count);

    if(s->internal_buffer){
    buf = NULL; /* avoids warning */
    for(i=0; i<s->internal_buffer_count; i++){ //just 3-5 checks so is not worth to optimize
        buf= &((InternalBuffer*)s->internal_buffer)[i];
        if(buf->data[0] == pic->data[0])
            break;
    }
    assert(i < s->internal_buffer_count);
    s->internal_buffer_count--;
    last = &((InternalBuffer*)s->internal_buffer)[s->internal_buffer_count];

    FFSWAP(InternalBuffer, *buf, *last);
    }

    for(i=0; i<4; i++){
        pic->data[i]=NULL;
//        pic->base[i]=NULL;
    }
//printf("R%X\n", pic->opaque);

    if(s->debug&FF_DEBUG_BUFFERS)
        av_log(s, AV_LOG_DEBUG, "default_release_buffer called on pic %p, %d buffers used\n", pic, s->internal_buffer_count);
}

int avcodec_default_reget_buffer(AVCodecContext *s, AVFrame *pic){
    AVFrame temp_pic;
    int i;

    /* If no picture return a new buffer */
    if(pic->data[0] == NULL) {
        /* We will copy from buffer, so must be readable */
        pic->buffer_hints |= FF_BUFFER_HINTS_READABLE;
        return s->get_buffer(s, pic);
    }

    /* If internal buffer type return the same buffer */
    if(pic->type == FF_BUFFER_TYPE_INTERNAL) {
        if(s->pkt) pic->pkt_pts= s->pkt->pts;
        else       pic->pkt_pts= AV_NOPTS_VALUE;
        pic->reordered_opaque= s->reordered_opaque;
        return 0;
    }

    /*
     * Not internal type and reget_buffer not overridden, emulate cr buffer
     */
    temp_pic = *pic;
    for(i = 0; i < 4; i++)
        pic->data[i] = pic->base[i] = NULL;
    pic->opaque = NULL;
    /* Allocate new frame */
    if (s->get_buffer(s, pic))
        return -1;
    /* Copy image data from old buffer to new buffer */
    av_picture_copy((AVPicture*)pic, (AVPicture*)&temp_pic, s->pix_fmt, s->width,
             s->height);
    s->release_buffer(s, &temp_pic); // Release old frame
    return 0;
}

int avcodec_default_execute(AVCodecContext *c, int (*func)(AVCodecContext *c2, void *arg2),void *arg, int *ret, int count, int size){
    int i;

    for(i=0; i<count; i++){
        int r= func(c, (char*)arg + i*size);
        if(ret) ret[i]= r;
    }
    return 0;
}

int avcodec_default_execute2(AVCodecContext *c, int (*func)(AVCodecContext *c2, void *arg2, int jobnr, int threadnr),void *arg, int *ret, int count){
    int i;

    for(i=0; i<count; i++){
        int r= func(c, arg, i, 0);
        if(ret) ret[i]= r;
    }
    return 0;
}

enum PixelFormat avcodec_default_get_format(struct AVCodecContext *s, const enum PixelFormat *fmt){
    while (*fmt != PIX_FMT_NONE && ff_is_hwaccel_pix_fmt(*fmt))
        ++fmt;
    return fmt[0];
}

void avcodec_get_frame_defaults(AVFrame *pic){
    memset(pic, 0, sizeof(AVFrame));

    pic->pts = pic->best_effort_timestamp = AV_NOPTS_VALUE;
    pic->pkt_pos = -1;
    pic->key_frame= 1;
    pic->sample_aspect_ratio = (AVRational){0, 1};
    pic->format = -1;           /* unknown */
}

AVFrame *avcodec_alloc_frame(void){
    AVFrame *pic= av_malloc(sizeof(AVFrame));

    if(pic==NULL) return NULL;

    avcodec_get_frame_defaults(pic);

    return pic;
}

static void avcodec_get_subtitle_defaults(AVSubtitle *sub)
{
    memset(sub, 0, sizeof(*sub));
    sub->pts = AV_NOPTS_VALUE;
}

#if FF_API_AVCODEC_OPEN
int attribute_align_arg avcodec_open(AVCodecContext *avctx, AVCodec *codec)
{
    return avcodec_open2(avctx, codec, NULL);
}
#endif

int attribute_align_arg avcodec_open2(AVCodecContext *avctx, AVCodec *codec, AVDictionary **options)
{
    int ret = 0;
    AVDictionary *tmp = NULL;

    if (options)
        av_dict_copy(&tmp, *options, 0);

    /* If there is a user-supplied mutex locking routine, call it. */
    if (ff_lockmgr_cb) {
        if ((*ff_lockmgr_cb)(&codec_mutex, AV_LOCK_OBTAIN))
            return -1;
    }

    entangled_thread_counter++;
    if(entangled_thread_counter != 1){
        av_log(avctx, AV_LOG_ERROR, "insufficient thread locking around avcodec_open/close()\n");
        ret = -1;
        goto end;
    }

    if(avctx->codec || !codec) {
        ret = AVERROR(EINVAL);
        goto end;
    }

    if (codec->priv_data_size > 0) {
      if(!avctx->priv_data){
        avctx->priv_data = av_mallocz(codec->priv_data_size);
        if (!avctx->priv_data) {
            ret = AVERROR(ENOMEM);
            goto end;
        }
        if (codec->priv_class) {
            *(AVClass**)avctx->priv_data= codec->priv_class;
            av_opt_set_defaults(avctx->priv_data);
        }
      }
      if (codec->priv_class && (ret = av_opt_set_dict(avctx->priv_data, &tmp)) < 0)
          goto free_and_end;
    } else {
        avctx->priv_data = NULL;
    }
    if ((ret = av_opt_set_dict(avctx, &tmp)) < 0)
        goto free_and_end;

    if(avctx->coded_width && avctx->coded_height)
        avcodec_set_dimensions(avctx, avctx->coded_width, avctx->coded_height);
    else if(avctx->width && avctx->height)
        avcodec_set_dimensions(avctx, avctx->width, avctx->height);

    if ((avctx->coded_width || avctx->coded_height || avctx->width || avctx->height)
        && (  av_image_check_size(avctx->coded_width, avctx->coded_height, 0, avctx) < 0
           || av_image_check_size(avctx->width,       avctx->height,       0, avctx) < 0)) {
        av_log(avctx, AV_LOG_WARNING, "ignoring invalid width/height values\n");
        avcodec_set_dimensions(avctx, 0, 0);
    }

    /* if the decoder init function was already called previously,
       free the already allocated subtitle_header before overwriting it */
    if (codec->decode)
        av_freep(&avctx->subtitle_header);

#define SANE_NB_CHANNELS 128U
    if (avctx->channels > SANE_NB_CHANNELS) {
        ret = AVERROR(EINVAL);
        goto free_and_end;
    }

    avctx->codec = codec;
    if ((avctx->codec_type == AVMEDIA_TYPE_UNKNOWN || avctx->codec_type == codec->type) &&
        avctx->codec_id == CODEC_ID_NONE) {
        avctx->codec_type = codec->type;
        avctx->codec_id   = codec->id;
    }
    if (avctx->codec_id != codec->id || (avctx->codec_type != codec->type
                           && avctx->codec_type != AVMEDIA_TYPE_ATTACHMENT)) {
        av_log(avctx, AV_LOG_ERROR, "codec type or id mismatches\n");
        ret = AVERROR(EINVAL);
        goto free_and_end;
    }
    avctx->frame_number = 0;

    if (!HAVE_THREADS)
        av_log(avctx, AV_LOG_WARNING, "Warning: not compiled with thread support, using thread emulation\n");

    if (HAVE_THREADS && !avctx->thread_opaque) {
        ret = ff_thread_init(avctx);
        if (ret < 0) {
            goto free_and_end;
        }
    }

    if (avctx->codec->max_lowres < avctx->lowres || avctx->lowres < 0) {
        av_log(avctx, AV_LOG_WARNING, "The maximum value for lowres supported by the decoder is %d\n",
               avctx->codec->max_lowres);
        avctx->lowres = avctx->codec->max_lowres;
    }
    if (avctx->codec->encode) {
        int i;
        if (avctx->codec->sample_fmts) {
            for (i = 0; avctx->codec->sample_fmts[i] != AV_SAMPLE_FMT_NONE; i++)
                if (avctx->sample_fmt == avctx->codec->sample_fmts[i])
                    break;
            if (avctx->codec->sample_fmts[i] == AV_SAMPLE_FMT_NONE) {
                av_log(avctx, AV_LOG_ERROR, "Specified sample_fmt is not supported.\n");
                ret = AVERROR(EINVAL);
                goto free_and_end;
            }
        }
        if (avctx->codec->supported_samplerates) {
            for (i = 0; avctx->codec->supported_samplerates[i] != 0; i++)
                if (avctx->sample_rate == avctx->codec->supported_samplerates[i])
                    break;
            if (avctx->codec->supported_samplerates[i] == 0) {
                av_log(avctx, AV_LOG_ERROR, "Specified sample_rate is not supported\n");
                ret = AVERROR(EINVAL);
                goto free_and_end;
            }
        }
        if (avctx->codec->channel_layouts) {
            if (!avctx->channel_layout) {
                av_log(avctx, AV_LOG_WARNING, "channel_layout not specified\n");
            } else {
                for (i = 0; avctx->codec->channel_layouts[i] != 0; i++)
                    if (avctx->channel_layout == avctx->codec->channel_layouts[i])
                        break;
                if (avctx->codec->channel_layouts[i] == 0) {
                    av_log(avctx, AV_LOG_ERROR, "Specified channel_layout is not supported\n");
                    ret = AVERROR(EINVAL);
                    goto free_and_end;
                }
            }
        }
        if (avctx->channel_layout && avctx->channels) {
            if (av_get_channel_layout_nb_channels(avctx->channel_layout) != avctx->channels) {
                av_log(avctx, AV_LOG_ERROR, "channel layout does not match number of channels\n");
                ret = AVERROR(EINVAL);
                goto free_and_end;
            }
        } else if (avctx->channel_layout) {
            avctx->channels = av_get_channel_layout_nb_channels(avctx->channel_layout);
        }
    }

    avctx->pts_correction_num_faulty_pts =
    avctx->pts_correction_num_faulty_dts = 0;
    avctx->pts_correction_last_pts =
    avctx->pts_correction_last_dts = INT64_MIN;

    if(avctx->codec->init && !(avctx->active_thread_type&FF_THREAD_FRAME)){
        ret = avctx->codec->init(avctx);
        if (ret < 0) {
            goto free_and_end;
        }
    }

    ret=0;
end:
    entangled_thread_counter--;

    /* Release any user-supplied mutex. */
    if (ff_lockmgr_cb) {
        (*ff_lockmgr_cb)(&codec_mutex, AV_LOCK_RELEASE);
    }
    if (options) {
        av_dict_free(options);
        *options = tmp;
    }

    return ret;
free_and_end:
    av_dict_free(&tmp);
    av_freep(&avctx->priv_data);
    avctx->codec= NULL;
    goto end;
}

int attribute_align_arg avcodec_encode_audio(AVCodecContext *avctx, uint8_t *buf, int buf_size,
                         const short *samples)
{
    if(buf_size < FF_MIN_BUFFER_SIZE && 0){
        av_log(avctx, AV_LOG_ERROR, "buffer smaller than minimum size\n");
        return -1;
    }
    if((avctx->codec->capabilities & CODEC_CAP_DELAY) || samples){
        int ret = avctx->codec->encode(avctx, buf, buf_size, samples);
        avctx->frame_number++;
        return ret;
    }else
        return 0;
}

int attribute_align_arg avcodec_encode_video(AVCodecContext *avctx, uint8_t *buf, int buf_size,
                         const AVFrame *pict)
{
    if(buf_size < FF_MIN_BUFFER_SIZE){
        av_log(avctx, AV_LOG_ERROR, "buffer smaller than minimum size\n");
        return -1;
    }
    if(av_image_check_size(avctx->width, avctx->height, 0, avctx))
        return -1;
    if((avctx->codec->capabilities & CODEC_CAP_DELAY) || pict){
        int ret = avctx->codec->encode(avctx, buf, buf_size, pict);
        avctx->frame_number++;
        emms_c(); //needed to avoid an emms_c() call before every return;

        return ret;
    }else
        return 0;
}

int avcodec_encode_subtitle(AVCodecContext *avctx, uint8_t *buf, int buf_size,
                            const AVSubtitle *sub)
{
    int ret;
    if(sub->start_display_time) {
        av_log(avctx, AV_LOG_ERROR, "start_display_time must be 0.\n");
        return -1;
    }

    ret = avctx->codec->encode(avctx, buf, buf_size, sub);
    avctx->frame_number++;
    return ret;
}

/**
 * Attempt to guess proper monotonic timestamps for decoded video frames
 * which might have incorrect times. Input timestamps may wrap around, in
 * which case the output will as well.
 *
 * @param pts the pts field of the decoded AVPacket, as passed through
 * AVFrame.pkt_pts
 * @param dts the dts field of the decoded AVPacket
 * @return one of the input values, may be AV_NOPTS_VALUE
 */
static int64_t guess_correct_pts(AVCodecContext *ctx,
                                 int64_t reordered_pts, int64_t dts)
{
    int64_t pts = AV_NOPTS_VALUE;

    if (dts != AV_NOPTS_VALUE) {
        ctx->pts_correction_num_faulty_dts += dts <= ctx->pts_correction_last_dts;
        ctx->pts_correction_last_dts = dts;
    }
    if (reordered_pts != AV_NOPTS_VALUE) {
        ctx->pts_correction_num_faulty_pts += reordered_pts <= ctx->pts_correction_last_pts;
        ctx->pts_correction_last_pts = reordered_pts;
    }
    if ((ctx->pts_correction_num_faulty_pts<=ctx->pts_correction_num_faulty_dts || dts == AV_NOPTS_VALUE)
       && reordered_pts != AV_NOPTS_VALUE)
        pts = reordered_pts;
    else
        pts = dts;

    return pts;
}

int attribute_align_arg avcodec_decode_video2(AVCodecContext *avctx, AVFrame *picture,
                         int *got_picture_ptr,
                         AVPacket *avpkt)
{
    int ret;

    *got_picture_ptr= 0;
    if((avctx->coded_width||avctx->coded_height) && av_image_check_size(avctx->coded_width, avctx->coded_height, 0, avctx))
        return -1;

    if((avctx->codec->capabilities & CODEC_CAP_DELAY) || avpkt->size || (avctx->active_thread_type&FF_THREAD_FRAME)){
<<<<<<< HEAD
        av_packet_split_side_data(avpkt);
        avctx->pkt = avpkt;
        if (HAVE_PTHREADS && avctx->active_thread_type&FF_THREAD_FRAME)
=======
        if (HAVE_THREADS && avctx->active_thread_type&FF_THREAD_FRAME)
>>>>>>> 27237d52
             ret = ff_thread_decode_frame(avctx, picture, got_picture_ptr,
                                          avpkt);
        else {
            ret = avctx->codec->decode(avctx, picture, got_picture_ptr,
                              avpkt);
            picture->pkt_dts= avpkt->dts;

            if(!avctx->has_b_frames){
            picture->pkt_pos= avpkt->pos;
            }
            //FIXME these should be under if(!avctx->has_b_frames)
            if (!picture->sample_aspect_ratio.num)
                picture->sample_aspect_ratio = avctx->sample_aspect_ratio;
            if (!picture->width)
                picture->width = avctx->width;
            if (!picture->height)
                picture->height = avctx->height;
            if (picture->format == PIX_FMT_NONE)
                picture->format = avctx->pix_fmt;
        }

        emms_c(); //needed to avoid an emms_c() call before every return;


        if (*got_picture_ptr){
            avctx->frame_number++;
            picture->best_effort_timestamp = guess_correct_pts(avctx,
                                                            picture->pkt_pts,
                                                            picture->pkt_dts);
        }
    }else
        ret= 0;

    return ret;
}

int attribute_align_arg avcodec_decode_audio3(AVCodecContext *avctx, int16_t *samples,
                         int *frame_size_ptr,
                         AVPacket *avpkt)
{
    int ret;

    avctx->pkt = avpkt;

    if (!avpkt->data && avpkt->size) {
        av_log(avctx, AV_LOG_ERROR, "invalid packet: NULL data, size != 0\n");
        return AVERROR(EINVAL);
    }

    if((avctx->codec->capabilities & CODEC_CAP_DELAY) || avpkt->size){
        //FIXME remove the check below _after_ ensuring that all audio check that the available space is enough
        if(*frame_size_ptr < AVCODEC_MAX_AUDIO_FRAME_SIZE){
            av_log(avctx, AV_LOG_ERROR, "buffer smaller than AVCODEC_MAX_AUDIO_FRAME_SIZE\n");
            return -1;
        }
        if(*frame_size_ptr < FF_MIN_BUFFER_SIZE ||
        *frame_size_ptr < avctx->channels * avctx->frame_size * sizeof(int16_t)){
            av_log(avctx, AV_LOG_ERROR, "buffer %d too small\n", *frame_size_ptr);
            return -1;
        }

        ret = avctx->codec->decode(avctx, samples, frame_size_ptr, avpkt);
        avctx->frame_number++;
    }else{
        ret= 0;
        *frame_size_ptr=0;
    }
    return ret;
}

int avcodec_decode_subtitle2(AVCodecContext *avctx, AVSubtitle *sub,
                            int *got_sub_ptr,
                            AVPacket *avpkt)
{
    int ret;

    avctx->pkt = avpkt;
    *got_sub_ptr = 0;
    avcodec_get_subtitle_defaults(sub);
    ret = avctx->codec->decode(avctx, sub, got_sub_ptr, avpkt);
    if (*got_sub_ptr)
        avctx->frame_number++;
    return ret;
}

void avsubtitle_free(AVSubtitle *sub)
{
    int i;

    for (i = 0; i < sub->num_rects; i++)
    {
        av_freep(&sub->rects[i]->pict.data[0]);
        av_freep(&sub->rects[i]->pict.data[1]);
        av_freep(&sub->rects[i]->pict.data[2]);
        av_freep(&sub->rects[i]->pict.data[3]);
        av_freep(&sub->rects[i]->text);
        av_freep(&sub->rects[i]->ass);
        av_freep(&sub->rects[i]);
    }

    av_freep(&sub->rects);

    memset(sub, 0, sizeof(AVSubtitle));
}

av_cold int avcodec_close(AVCodecContext *avctx)
{
    /* If there is a user-supplied mutex locking routine, call it. */
    if (ff_lockmgr_cb) {
        if ((*ff_lockmgr_cb)(&codec_mutex, AV_LOCK_OBTAIN))
            return -1;
    }

    entangled_thread_counter++;
    if(entangled_thread_counter != 1){
        av_log(avctx, AV_LOG_ERROR, "insufficient thread locking around avcodec_open/close()\n");
        entangled_thread_counter--;
        return -1;
    }

    if (HAVE_THREADS && avctx->thread_opaque)
        ff_thread_free(avctx);
    if (avctx->codec && avctx->codec->close)
        avctx->codec->close(avctx);
    avcodec_default_free_buffers(avctx);
    avctx->coded_frame = NULL;
    if (avctx->codec && avctx->codec->priv_class)
        av_opt_free(avctx->priv_data);
    av_opt_free(avctx);
    av_freep(&avctx->priv_data);
    if(avctx->codec && avctx->codec->encode)
        av_freep(&avctx->extradata);
    avctx->codec = NULL;
    avctx->active_thread_type = 0;
    entangled_thread_counter--;

    /* Release any user-supplied mutex. */
    if (ff_lockmgr_cb) {
        (*ff_lockmgr_cb)(&codec_mutex, AV_LOCK_RELEASE);
    }
    return 0;
}

AVCodec *avcodec_find_encoder(enum CodecID id)
{
    AVCodec *p, *experimental=NULL;
    p = first_avcodec;
    while (p) {
        if (p->encode != NULL && p->id == id) {
            if (p->capabilities & CODEC_CAP_EXPERIMENTAL && !experimental) {
                experimental = p;
            } else
                return p;
        }
        p = p->next;
    }
    return experimental;
}

AVCodec *avcodec_find_encoder_by_name(const char *name)
{
    AVCodec *p;
    if (!name)
        return NULL;
    p = first_avcodec;
    while (p) {
        if (p->encode != NULL && strcmp(name,p->name) == 0)
            return p;
        p = p->next;
    }
    return NULL;
}

AVCodec *avcodec_find_decoder(enum CodecID id)
{
    AVCodec *p, *experimental=NULL;
    p = first_avcodec;
    while (p) {
        if (p->decode != NULL && p->id == id) {
            if (p->capabilities & CODEC_CAP_EXPERIMENTAL && !experimental) {
                experimental = p;
            } else
                return p;
        }
        p = p->next;
    }
    return experimental;
}

AVCodec *avcodec_find_decoder_by_name(const char *name)
{
    AVCodec *p;
    if (!name)
        return NULL;
    p = first_avcodec;
    while (p) {
        if (p->decode != NULL && strcmp(name,p->name) == 0)
            return p;
        p = p->next;
    }
    return NULL;
}

static int get_bit_rate(AVCodecContext *ctx)
{
    int bit_rate;
    int bits_per_sample;

    switch(ctx->codec_type) {
    case AVMEDIA_TYPE_VIDEO:
    case AVMEDIA_TYPE_DATA:
    case AVMEDIA_TYPE_SUBTITLE:
    case AVMEDIA_TYPE_ATTACHMENT:
        bit_rate = ctx->bit_rate;
        break;
    case AVMEDIA_TYPE_AUDIO:
        bits_per_sample = av_get_bits_per_sample(ctx->codec_id);
        bit_rate = bits_per_sample ? ctx->sample_rate * ctx->channels * bits_per_sample : ctx->bit_rate;
        break;
    default:
        bit_rate = 0;
        break;
    }
    return bit_rate;
}

const char *avcodec_get_name(enum CodecID id)
{
    AVCodec *codec;

#if !CONFIG_SMALL
    switch (id) {
#include "libavcodec/codec_names.h"
    }
    av_log(NULL, AV_LOG_WARNING, "Codec 0x%x is not in the full list.\n", id);
#endif
    codec = avcodec_find_decoder(id);
    if (codec)
        return codec->name;
    codec = avcodec_find_encoder(id);
    if (codec)
        return codec->name;
    return "unknown_codec";
}

size_t av_get_codec_tag_string(char *buf, size_t buf_size, unsigned int codec_tag)
{
    int i, len, ret = 0;

    for (i = 0; i < 4; i++) {
        len = snprintf(buf, buf_size,
                       isprint(codec_tag&0xFF) ? "%c" : "[%d]", codec_tag&0xFF);
        buf      += len;
        buf_size  = buf_size > len ? buf_size - len : 0;
        ret      += len;
        codec_tag>>=8;
    }
    return ret;
}

void avcodec_string(char *buf, int buf_size, AVCodecContext *enc, int encode)
{
    const char *codec_type;
    const char *codec_name;
    const char *profile = NULL;
    AVCodec *p;
    int bitrate;
    AVRational display_aspect_ratio;

    if (!buf || buf_size <= 0)
        return;
    codec_type = av_get_media_type_string(enc->codec_type);
    codec_name = avcodec_get_name(enc->codec_id);
    if (enc->profile != FF_PROFILE_UNKNOWN) {
        p = encode ? avcodec_find_encoder(enc->codec_id) :
                     avcodec_find_decoder(enc->codec_id);
        if (p)
            profile = av_get_profile_name(p, enc->profile);
    }

    snprintf(buf, buf_size, "%s: %s%s", codec_type ? codec_type : "unknown",
             codec_name, enc->mb_decision ? " (hq)" : "");
    buf[0] ^= 'a' ^ 'A'; /* first letter in uppercase */
    if (profile)
        snprintf(buf + strlen(buf), buf_size - strlen(buf), " (%s)", profile);
    if (enc->codec_tag) {
        char tag_buf[32];
        av_get_codec_tag_string(tag_buf, sizeof(tag_buf), enc->codec_tag);
        snprintf(buf + strlen(buf), buf_size - strlen(buf),
                 " (%s / 0x%04X)", tag_buf, enc->codec_tag);
    }
    switch(enc->codec_type) {
    case AVMEDIA_TYPE_VIDEO:
        if (enc->pix_fmt != PIX_FMT_NONE) {
            snprintf(buf + strlen(buf), buf_size - strlen(buf),
                     ", %s",
                     av_get_pix_fmt_name(enc->pix_fmt));
        }
        if (enc->width) {
            snprintf(buf + strlen(buf), buf_size - strlen(buf),
                     ", %dx%d",
                     enc->width, enc->height);
            if (enc->sample_aspect_ratio.num) {
                av_reduce(&display_aspect_ratio.num, &display_aspect_ratio.den,
                          enc->width*enc->sample_aspect_ratio.num,
                          enc->height*enc->sample_aspect_ratio.den,
                          1024*1024);
                snprintf(buf + strlen(buf), buf_size - strlen(buf),
                         " [SAR %d:%d DAR %d:%d]",
                         enc->sample_aspect_ratio.num, enc->sample_aspect_ratio.den,
                         display_aspect_ratio.num, display_aspect_ratio.den);
            }
            if(av_log_get_level() >= AV_LOG_DEBUG){
                int g= av_gcd(enc->time_base.num, enc->time_base.den);
                snprintf(buf + strlen(buf), buf_size - strlen(buf),
                     ", %d/%d",
                     enc->time_base.num/g, enc->time_base.den/g);
            }
        }
        if (encode) {
            snprintf(buf + strlen(buf), buf_size - strlen(buf),
                     ", q=%d-%d", enc->qmin, enc->qmax);
        }
        break;
    case AVMEDIA_TYPE_AUDIO:
        if (enc->sample_rate) {
            snprintf(buf + strlen(buf), buf_size - strlen(buf),
                     ", %d Hz", enc->sample_rate);
        }
        av_strlcat(buf, ", ", buf_size);
        av_get_channel_layout_string(buf + strlen(buf), buf_size - strlen(buf), enc->channels, enc->channel_layout);
        if (enc->sample_fmt != AV_SAMPLE_FMT_NONE) {
            snprintf(buf + strlen(buf), buf_size - strlen(buf),
                     ", %s", av_get_sample_fmt_name(enc->sample_fmt));
        }
        break;
    default:
        return;
    }
    if (encode) {
        if (enc->flags & CODEC_FLAG_PASS1)
            snprintf(buf + strlen(buf), buf_size - strlen(buf),
                     ", pass 1");
        if (enc->flags & CODEC_FLAG_PASS2)
            snprintf(buf + strlen(buf), buf_size - strlen(buf),
                     ", pass 2");
    }
    bitrate = get_bit_rate(enc);
    if (bitrate != 0) {
        snprintf(buf + strlen(buf), buf_size - strlen(buf),
                 ", %d kb/s", bitrate / 1000);
    }
}

const char *av_get_profile_name(const AVCodec *codec, int profile)
{
    const AVProfile *p;
    if (profile == FF_PROFILE_UNKNOWN || !codec->profiles)
        return NULL;

    for (p = codec->profiles; p->profile != FF_PROFILE_UNKNOWN; p++)
        if (p->profile == profile)
            return p->name;

    return NULL;
}

unsigned avcodec_version( void )
{
  return LIBAVCODEC_VERSION_INT;
}

const char *avcodec_configuration(void)
{
    return FFMPEG_CONFIGURATION;
}

const char *avcodec_license(void)
{
#define LICENSE_PREFIX "libavcodec license: "
    return LICENSE_PREFIX FFMPEG_LICENSE + sizeof(LICENSE_PREFIX) - 1;
}

void avcodec_flush_buffers(AVCodecContext *avctx)
{
    if(HAVE_THREADS && avctx->active_thread_type&FF_THREAD_FRAME)
        ff_thread_flush(avctx);
    else if(avctx->codec->flush)
        avctx->codec->flush(avctx);
}

void avcodec_default_free_buffers(AVCodecContext *s){
    int i, j;

    if(s->internal_buffer==NULL) return;

    if (s->internal_buffer_count)
        av_log(s, AV_LOG_WARNING, "Found %i unreleased buffers!\n", s->internal_buffer_count);
    for(i=0; i<INTERNAL_BUFFER_SIZE; i++){
        InternalBuffer *buf= &((InternalBuffer*)s->internal_buffer)[i];
        for(j=0; j<4; j++){
            av_freep(&buf->base[j]);
            buf->data[j]= NULL;
        }
    }
    av_freep(&s->internal_buffer);

    s->internal_buffer_count=0;
}

#if FF_API_OLD_FF_PICT_TYPES
char av_get_pict_type_char(int pict_type){
    return av_get_picture_type_char(pict_type);
}
#endif

int av_get_bits_per_sample(enum CodecID codec_id){
    switch(codec_id){
    case CODEC_ID_ADPCM_SBPRO_2:
        return 2;
    case CODEC_ID_ADPCM_SBPRO_3:
        return 3;
    case CODEC_ID_ADPCM_SBPRO_4:
    case CODEC_ID_ADPCM_CT:
    case CODEC_ID_ADPCM_IMA_WAV:
    case CODEC_ID_ADPCM_IMA_QT:
    case CODEC_ID_ADPCM_SWF:
    case CODEC_ID_ADPCM_MS:
    case CODEC_ID_ADPCM_YAMAHA:
        return 4;
    case CODEC_ID_ADPCM_G722:
    case CODEC_ID_PCM_ALAW:
    case CODEC_ID_PCM_MULAW:
    case CODEC_ID_PCM_S8:
    case CODEC_ID_PCM_U8:
    case CODEC_ID_PCM_ZORK:
        return 8;
    case CODEC_ID_PCM_S16BE:
    case CODEC_ID_PCM_S16LE:
    case CODEC_ID_PCM_S16LE_PLANAR:
    case CODEC_ID_PCM_U16BE:
    case CODEC_ID_PCM_U16LE:
        return 16;
    case CODEC_ID_PCM_S24DAUD:
    case CODEC_ID_PCM_S24BE:
    case CODEC_ID_PCM_S24LE:
    case CODEC_ID_PCM_U24BE:
    case CODEC_ID_PCM_U24LE:
        return 24;
    case CODEC_ID_PCM_S32BE:
    case CODEC_ID_PCM_S32LE:
    case CODEC_ID_PCM_U32BE:
    case CODEC_ID_PCM_U32LE:
    case CODEC_ID_PCM_F32BE:
    case CODEC_ID_PCM_F32LE:
        return 32;
    case CODEC_ID_PCM_F64BE:
    case CODEC_ID_PCM_F64LE:
        return 64;
    default:
        return 0;
    }
}

#if FF_API_OLD_SAMPLE_FMT
int av_get_bits_per_sample_format(enum AVSampleFormat sample_fmt) {
    return av_get_bytes_per_sample(sample_fmt) << 3;
}
#endif

#if !HAVE_THREADS
int ff_thread_init(AVCodecContext *s){
    return -1;
}
#endif

unsigned int av_xiphlacing(unsigned char *s, unsigned int v)
{
    unsigned int n = 0;

    while(v >= 0xff) {
        *s++ = 0xff;
        v -= 0xff;
        n++;
    }
    *s = v;
    n++;
    return n;
}

int ff_match_2uint16(const uint16_t (*tab)[2], int size, int a, int b){
    int i;
    for(i=0; i<size && !(tab[i][0]==a && tab[i][1]==b); i++);
    return i;
}

void av_log_missing_feature(void *avc, const char *feature, int want_sample)
{
    av_log(avc, AV_LOG_WARNING, "%s not implemented. Update your FFmpeg "
            "version to the newest one from Git. If the problem still "
            "occurs, it means that your file has a feature which has not "
            "been implemented.\n", feature);
    if(want_sample)
        av_log_ask_for_sample(avc, NULL);
}

void av_log_ask_for_sample(void *avc, const char *msg, ...)
{
    va_list argument_list;

    va_start(argument_list, msg);

    if (msg)
        av_vlog(avc, AV_LOG_WARNING, msg, argument_list);
    av_log(avc, AV_LOG_WARNING, "If you want to help, upload a sample "
            "of this file to ftp://upload.ffmpeg.org/MPlayer/incoming/ "
            "and contact the ffmpeg-devel mailing list.\n");

    va_end(argument_list);
}

static AVHWAccel *first_hwaccel = NULL;

void av_register_hwaccel(AVHWAccel *hwaccel)
{
    AVHWAccel **p = &first_hwaccel;
    while (*p)
        p = &(*p)->next;
    *p = hwaccel;
    hwaccel->next = NULL;
}

AVHWAccel *av_hwaccel_next(AVHWAccel *hwaccel)
{
    return hwaccel ? hwaccel->next : first_hwaccel;
}

AVHWAccel *ff_find_hwaccel(enum CodecID codec_id, enum PixelFormat pix_fmt)
{
    AVHWAccel *hwaccel=NULL;

    while((hwaccel= av_hwaccel_next(hwaccel))){
        if (   hwaccel->id      == codec_id
            && hwaccel->pix_fmt == pix_fmt)
            return hwaccel;
    }
    return NULL;
}

int av_lockmgr_register(int (*cb)(void **mutex, enum AVLockOp op))
{
    if (ff_lockmgr_cb) {
        if (ff_lockmgr_cb(&codec_mutex, AV_LOCK_DESTROY))
            return -1;
    }

    ff_lockmgr_cb = cb;

    if (ff_lockmgr_cb) {
        if (ff_lockmgr_cb(&codec_mutex, AV_LOCK_CREATE))
            return -1;
    }
    return 0;
}

unsigned int ff_toupper4(unsigned int x)
{
    return     toupper( x     &0xFF)
            + (toupper((x>>8 )&0xFF)<<8 )
            + (toupper((x>>16)&0xFF)<<16)
            + (toupper((x>>24)&0xFF)<<24);
}

#if !HAVE_THREADS

int ff_thread_get_buffer(AVCodecContext *avctx, AVFrame *f)
{
    f->owner = avctx;

    ff_init_buffer_info(avctx, f);

    return avctx->get_buffer(avctx, f);
}

void ff_thread_release_buffer(AVCodecContext *avctx, AVFrame *f)
{
    f->owner->release_buffer(f->owner, f);
}

void ff_thread_finish_setup(AVCodecContext *avctx)
{
}

void ff_thread_report_progress(AVFrame *f, int progress, int field)
{
}

void ff_thread_await_progress(AVFrame *f, int progress, int field)
{
}

#endif

#if FF_API_THREAD_INIT
int avcodec_thread_init(AVCodecContext *s, int thread_count)
{
    s->thread_count = thread_count;
    return ff_thread_init(s);
}
#endif

enum AVMediaType avcodec_get_type(enum CodecID codec_id)
{
    if (codec_id <= CODEC_ID_NONE)
        return AVMEDIA_TYPE_UNKNOWN;
    else if (codec_id < CODEC_ID_FIRST_AUDIO)
        return AVMEDIA_TYPE_VIDEO;
    else if (codec_id < CODEC_ID_FIRST_SUBTITLE)
        return AVMEDIA_TYPE_AUDIO;
    else if (codec_id < CODEC_ID_FIRST_UNKNOWN)
        return AVMEDIA_TYPE_SUBTITLE;

    return AVMEDIA_TYPE_UNKNOWN;
}<|MERGE_RESOLUTION|>--- conflicted
+++ resolved
@@ -795,13 +795,9 @@
         return -1;
 
     if((avctx->codec->capabilities & CODEC_CAP_DELAY) || avpkt->size || (avctx->active_thread_type&FF_THREAD_FRAME)){
-<<<<<<< HEAD
         av_packet_split_side_data(avpkt);
         avctx->pkt = avpkt;
-        if (HAVE_PTHREADS && avctx->active_thread_type&FF_THREAD_FRAME)
-=======
         if (HAVE_THREADS && avctx->active_thread_type&FF_THREAD_FRAME)
->>>>>>> 27237d52
              ret = ff_thread_decode_frame(avctx, picture, got_picture_ptr,
                                           avpkt);
         else {
