--- conflicted
+++ resolved
@@ -232,12 +232,8 @@
             memset(((uint8_t *) dest->obj) + size, 0, pad); \
     }
     alloc_and_copy_or_fail(extradata,    src->extradata_size,
-<<<<<<< HEAD
-                           FF_INPUT_BUFFER_PADDING_SIZE);
+                           AV_INPUT_BUFFER_PADDING_SIZE);
     dest->extradata_size  = src->extradata_size;
-=======
-                           AV_INPUT_BUFFER_PADDING_SIZE);
->>>>>>> 059a9348
     alloc_and_copy_or_fail(intra_matrix, 64 * sizeof(int16_t), 0);
     alloc_and_copy_or_fail(inter_matrix, 64 * sizeof(int16_t), 0);
     alloc_and_copy_or_fail(rc_override,  src->rc_override_count * sizeof(*src->rc_override), 0);
