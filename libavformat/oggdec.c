/*
 * Ogg bitstream support
 * Luca Barbato <lu_zero@gentoo.org>
 * Based on tcvp implementation
 */

/*
    Copyright (C) 2005  Michael Ahlberg, Måns Rullgård

    Permission is hereby granted, free of charge, to any person
    obtaining a copy of this software and associated documentation
    files (the "Software"), to deal in the Software without
    restriction, including without limitation the rights to use, copy,
    modify, merge, publish, distribute, sublicense, and/or sell copies
    of the Software, and to permit persons to whom the Software is
    furnished to do so, subject to the following conditions:

    The above copyright notice and this permission notice shall be
    included in all copies or substantial portions of the Software.

    THE SOFTWARE IS PROVIDED "AS IS", WITHOUT WARRANTY OF ANY KIND,
    EXPRESS OR IMPLIED, INCLUDING BUT NOT LIMITED TO THE WARRANTIES OF
    MERCHANTABILITY, FITNESS FOR A PARTICULAR PURPOSE AND
    NONINFRINGEMENT. IN NO EVENT SHALL THE AUTHORS OR COPYRIGHT
    HOLDERS BE LIABLE FOR ANY CLAIM, DAMAGES OR OTHER LIABILITY,
    WHETHER IN AN ACTION OF CONTRACT, TORT OR OTHERWISE, ARISING FROM,
    OUT OF OR IN CONNECTION WITH THE SOFTWARE OR THE USE OR OTHER
    DEALINGS IN THE SOFTWARE.
 */

#include <stdio.h>
#include "libavutil/avassert.h"
#include "oggdec.h"
#include "avformat.h"
#include "internal.h"
#include "vorbiscomment.h"

#define MAX_PAGE_SIZE 65307
#define DECODER_BUFFER_SIZE MAX_PAGE_SIZE

static const struct ogg_codec * const ogg_codecs[] = {
    &ff_skeleton_codec,
    &ff_dirac_codec,
    &ff_speex_codec,
    &ff_vorbis_codec,
    &ff_theora_codec,
    &ff_flac_codec,
    &ff_celt_codec,
    &ff_opus_codec,
    &ff_old_dirac_codec,
    &ff_old_flac_codec,
    &ff_ogm_video_codec,
    &ff_ogm_audio_codec,
    &ff_ogm_text_codec,
    &ff_ogm_old_codec,
    NULL
};

static int64_t ogg_calc_pts(AVFormatContext *s, int idx, int64_t *dts);
static int ogg_read_close(AVFormatContext *s);

//FIXME We could avoid some structure duplication
static int ogg_save(AVFormatContext *s)
{
    struct ogg *ogg = s->priv_data;
    struct ogg_state *ost =
        av_malloc(sizeof(*ost) + (ogg->nstreams - 1) * sizeof(*ogg->streams));
    int i;
    ost->pos      = avio_tell(s->pb);
    ost->curidx   = ogg->curidx;
    ost->next     = ogg->state;
    ost->nstreams = ogg->nstreams;
    memcpy(ost->streams, ogg->streams, ogg->nstreams * sizeof(*ogg->streams));

    for (i = 0; i < ogg->nstreams; i++) {
        struct ogg_stream *os = ogg->streams + i;
        os->buf = av_mallocz(os->bufsize + FF_INPUT_BUFFER_PADDING_SIZE);
        memcpy(os->buf, ost->streams[i].buf, os->bufpos);
    }

    ogg->state = ost;

    return 0;
}

static int ogg_restore(AVFormatContext *s, int discard)
{
    struct ogg *ogg = s->priv_data;
    AVIOContext *bc = s->pb;
    struct ogg_state *ost = ogg->state;
    int i;

    if (!ost)
        return 0;

    ogg->state = ost->next;

    if (!discard) {
        struct ogg_stream *old_streams = ogg->streams;

        for (i = 0; i < ogg->nstreams; i++)
            av_free(ogg->streams[i].buf);

        avio_seek(bc, ost->pos, SEEK_SET);
        ogg->curidx   = ost->curidx;
        ogg->nstreams = ost->nstreams;
        ogg->streams  = av_realloc(ogg->streams,
                                   ogg->nstreams * sizeof(*ogg->streams));

        if (ogg->streams) {
            memcpy(ogg->streams, ost->streams,
                   ost->nstreams * sizeof(*ogg->streams));
        } else {
            av_free(old_streams);
            ogg->nstreams = 0;
        }
    }

    av_free(ost);

    return 0;
}

static int ogg_reset(AVFormatContext *s)
{
    struct ogg *ogg = s->priv_data;
    int i;
    int64_t start_pos = avio_tell(s->pb);

    for (i = 0; i < ogg->nstreams; i++) {
        struct ogg_stream *os = ogg->streams + i;
        os->bufpos     = 0;
        os->pstart     = 0;
        os->psize      = 0;
        os->granule    = -1;
        os->lastpts    = AV_NOPTS_VALUE;
        os->lastdts    = AV_NOPTS_VALUE;
        os->sync_pos   = -1;
        os->page_pos   = 0;
        os->nsegs      = 0;
        os->segp       = 0;
        os->incomplete = 0;
        os->got_data = 0;
        if (start_pos <= s->data_offset) {
            os->lastpts = 0;
        }
    }

    ogg->curidx = -1;

    return 0;
}

static const struct ogg_codec *ogg_find_codec(uint8_t *buf, int size)
{
    int i;

    for (i = 0; ogg_codecs[i]; i++)
        if (size >= ogg_codecs[i]->magicsize &&
            !memcmp(buf, ogg_codecs[i]->magic, ogg_codecs[i]->magicsize))
            return ogg_codecs[i];

    return NULL;
}

/**
 * Replace the current stream with a new one. This is a typical webradio
 * situation where a new audio stream spawn (identified with a new serial) and
 * must replace the previous one (track switch).
 */
static int ogg_replace_stream(AVFormatContext *s, uint32_t serial)
{
<<<<<<< HEAD
    struct ogg *ogg = s->priv_data;
    struct ogg_stream *os;
    unsigned bufsize;
    uint8_t *buf;
    struct ogg_codec *codec;

    if (ogg->nstreams != 1) {
        av_log_missing_feature(s, "Changing stream parameters in multistream ogg", 0);
        return AVERROR_PATCHWELCOME;
    }

    os = &ogg->streams[0];

    buf = os->buf;
    bufsize = os->bufsize;
    codec   = os->codec;

    if (!ogg->state || ogg->state->streams[0].private != os->private)
        av_freep(&ogg->streams[0].private);

    /* Set Ogg stream settings similar to what is done in ogg_new_stream(). We
     * also re-use the ogg_stream allocated buffer */
    memset(os, 0, sizeof(*os));
    os->serial = serial;
    os->bufsize = bufsize;
    os->buf = buf;
    os->header = -1;
    os->codec = codec;

    return 0;
}

static int ogg_new_stream(AVFormatContext *s, uint32_t serial)
{
    struct ogg *ogg = s->priv_data;
    int idx = ogg->nstreams;
=======
    struct ogg *ogg = s->priv_data;
    int idx         = ogg->nstreams++;
>>>>>>> f5f1cf52
    AVStream *st;
    struct ogg_stream *os;
    size_t size;

    if (ogg->state) {
        av_log(s, AV_LOG_ERROR, "New streams are not supposed to be added "
               "in between Ogg context save/restore operations.\n");
        return AVERROR_BUG;
    }

<<<<<<< HEAD
    /* Allocate and init a new Ogg Stream */
    if (av_size_mult(ogg->nstreams + 1, sizeof(*ogg->streams), &size) < 0 ||
        !(os = av_realloc(ogg->streams, size)))
        return AVERROR(ENOMEM);
    ogg->streams = os;
    os = ogg->streams + idx;
    memset(os, 0, sizeof(*os));
    os->serial = serial;
    os->bufsize = DECODER_BUFFER_SIZE;
    os->buf = av_malloc(os->bufsize + FF_INPUT_BUFFER_PADDING_SIZE);
    os->header = -1;
=======
    ogg->streams = av_realloc(ogg->streams,
                              ogg->nstreams * sizeof(*ogg->streams));
    memset(ogg->streams + idx, 0, sizeof(*ogg->streams));

    os                = ogg->streams + idx;
    os->serial        = serial;
    os->bufsize       = DECODER_BUFFER_SIZE;
    os->buf           = av_malloc(os->bufsize + FF_INPUT_BUFFER_PADDING_SIZE);
    os->header        = -1;
>>>>>>> f5f1cf52
    os->start_granule = OGG_NOGRANULE_VALUE;
    if (!os->buf)
        return AVERROR(ENOMEM);

    /* Create the associated AVStream */
    st = avformat_new_stream(s, NULL);
    if (!st) {
        av_freep(&os->buf);
        return AVERROR(ENOMEM);
    }
    st->id = idx;
    avpriv_set_pts_info(st, 64, 1, 1000000);

    ogg->nstreams++;
    return idx;
}

static int ogg_new_buf(struct ogg *ogg, int idx)
{
    struct ogg_stream *os = ogg->streams + idx;
    uint8_t *nb = av_malloc(os->bufsize + FF_INPUT_BUFFER_PADDING_SIZE);
    int size = os->bufpos - os->pstart;

    if (os->buf) {
        memcpy(nb, os->buf + os->pstart, size);
        av_free(os->buf);
    }

    os->buf    = nb;
    os->bufpos = size;
    os->pstart = 0;

    return 0;
}

static int data_packets_seen(const struct ogg *ogg)
{
    int i;

    for (i = 0; i < ogg->nstreams; i++)
        if (ogg->streams[i].got_data)
            return 1;
    return 0;
}

static int ogg_read_page(AVFormatContext *s, int *sid)
{
    AVIOContext *bc = s->pb;
    struct ogg *ogg = s->priv_data;
    struct ogg_stream *os;
    int ret, i = 0;
    int flags, nsegs;
    uint64_t gp;
    uint32_t serial;
    int size, idx;
    uint8_t sync[4];
    int sp = 0;

    ret = avio_read(bc, sync, 4);
    if (ret < 4)
        return ret < 0 ? ret : AVERROR_EOF;

    do {
        int c;

        if (sync[sp & 3] == 'O' &&
            sync[(sp + 1) & 3] == 'g' &&
            sync[(sp + 2) & 3] == 'g' && sync[(sp + 3) & 3] == 'S')
            break;

        c = avio_r8(bc);
<<<<<<< HEAD
        if (url_feof(bc))
=======

        if (bc->eof_reached)
>>>>>>> f5f1cf52
            return AVERROR_EOF;

        sync[sp++ & 3] = c;
    } while (i++ < MAX_PAGE_SIZE);

    if (i >= MAX_PAGE_SIZE) {
        av_log(s, AV_LOG_INFO, "cannot find sync word\n");
        return AVERROR_INVALIDDATA;
    }

    if (avio_r8(bc) != 0){      /* version */
        av_log (s, AV_LOG_ERROR, "ogg page, unsupported version\n");
        return AVERROR_INVALIDDATA;
    }

    flags  = avio_r8(bc);
    gp     = avio_rl64(bc);
    serial = avio_rl32(bc);
    avio_skip(bc, 8); /* seq, crc */
    nsegs  = avio_r8(bc);

<<<<<<< HEAD
    idx = ogg_find_stream (ogg, serial);
    if (idx < 0){
        if (data_packets_seen(ogg))
            idx = ogg_replace_stream(s, serial);
        else
            idx = ogg_new_stream(s, serial);

        if (idx < 0) {
            av_log(s, AV_LOG_ERROR, "failed to create or replace stream\n");
=======
    idx = ogg_find_stream(ogg, serial);
    if (idx < 0) {
        if (ogg->headers) {
            int n;

            for (n = 0; n < ogg->nstreams; n++) {
                av_freep(&ogg->streams[n].buf);
                if (!ogg->state ||
                    ogg->state->streams[n].private != ogg->streams[n].private)
                    av_freep(&ogg->streams[n].private);
            }

            ogg->curidx   = -1;
            ogg->nstreams = 0;

            idx = ogg_new_stream(s, serial, 0);
        } else {
            idx = ogg_new_stream(s, serial, 1);
        }
        if (idx < 0)
>>>>>>> f5f1cf52
            return idx;
        }
    }

    os = ogg->streams + idx;
    os->page_pos = avio_tell(bc) - 27;

    if (os->psize > 0)
        ogg_new_buf(ogg, idx);

    ret = avio_read(bc, os->segments, nsegs);
    if (ret < nsegs)
        return ret < 0 ? ret : AVERROR_EOF;

    os->nsegs = nsegs;
    os->segp  = 0;

    size = 0;
    for (i = 0; i < nsegs; i++)
        size += os->segments[i];

<<<<<<< HEAD
    if (!(flags & OGG_FLAG_BOS))
        os->got_data = 1;

    if (flags & OGG_FLAG_CONT || os->incomplete){
        if (!os->psize){
            // If this is the very first segment we started
            // playback in the middle of a continuation packet.
            // Discard it since we missed the start of it.
            while (os->segp < os->nsegs){
=======
    if (flags & OGG_FLAG_CONT || os->incomplete) {
        if (!os->psize) {
            while (os->segp < os->nsegs) {
>>>>>>> f5f1cf52
                int seg = os->segments[os->segp++];
                os->pstart += seg;
                if (seg < 255)
                    break;
            }
            os->sync_pos = os->page_pos;
        }
    } else {
        os->psize    = 0;
        os->sync_pos = os->page_pos;
    }

    if (os->bufsize - os->bufpos < size) {
        uint8_t *nb = av_malloc((os->bufsize *= 2) + FF_INPUT_BUFFER_PADDING_SIZE);
        memcpy(nb, os->buf, os->bufpos);
        av_free(os->buf);
        os->buf = nb;
    }

    ret = avio_read(bc, os->buf + os->bufpos, size);
    if (ret < size)
        return ret < 0 ? ret : AVERROR_EOF;

    os->bufpos += size;
    os->granule = gp;
    os->flags   = flags;

    memset(os->buf + os->bufpos, 0, FF_INPUT_BUFFER_PADDING_SIZE);
    if (sid)
        *sid = idx;

    return 0;
}

/**
 * @brief find the next Ogg packet
 * @param *sid is set to the stream for the packet or -1 if there is
 *             no matching stream, in that case assume all other return
 *             values to be uninitialized.
 * @return negative value on error or EOF.
 */
static int ogg_packet(AVFormatContext *s, int *sid, int *dstart, int *dsize,
                      int64_t *fpos)
{
    struct ogg *ogg = s->priv_data;
    int idx, i, ret;
    struct ogg_stream *os;
    int complete = 0;
    int segp     = 0, psize = 0;

    av_dlog(s, "ogg_packet: curidx=%i\n", ogg->curidx);
    if (sid)
        *sid = -1;

    do {
        idx = ogg->curidx;

        while (idx < 0) {
            ret = ogg_read_page(s, &idx);
            if (ret < 0)
                return ret;
        }

        os = ogg->streams + idx;

        av_dlog(s, "ogg_packet: idx=%d pstart=%d psize=%d segp=%d nsegs=%d\n",
                idx, os->pstart, os->psize, os->segp, os->nsegs);

        if (!os->codec) {
            if (os->header < 0) {
                os->codec = ogg_find_codec(os->buf, os->bufpos);
                if (!os->codec) {
                    av_log(s, AV_LOG_WARNING, "Codec not found\n");
                    os->header = 0;
                    return 0;
                }
            } else {
                return 0;
            }
        }

        segp  = os->segp;
        psize = os->psize;

        while (os->segp < os->nsegs) {
            int ss = os->segments[os->segp++];
            os->psize += ss;
            if (ss < 255) {
                complete = 1;
                break;
            }
        }

<<<<<<< HEAD
        if (!complete && os->segp == os->nsegs){
            ogg->curidx = -1;
            // Do not set incomplete for empty packets.
            // Together with the code in ogg_read_page
            // that discards all continuation of empty packets
            // we would get an infinite loop.
            os->incomplete = !!os->psize;
=======
        if (!complete && os->segp == os->nsegs) {
            ogg->curidx    = -1;
            os->incomplete = 1;
>>>>>>> f5f1cf52
        }
    } while (!complete);


    if (os->granule == -1)
        av_log(s, AV_LOG_WARNING,
               "Page at %"PRId64" is missing granule\n",
               os->page_pos);

    ogg->curidx    = idx;
    os->incomplete = 0;

    if (os->header) {
        os->header = os->codec->header(s, idx);
        if (!os->header) {
            os->segp  = segp;
            os->psize = psize;

            // We have reached the first non-header packet in this stream.
            // Unfortunately more header packets may still follow for others,
            // but if we continue with header parsing we may lose data packets.
            ogg->headers = 1;

            // Update the header state for all streams and
            // compute the data_offset.
            if (!s->data_offset)
                s->data_offset = os->sync_pos;

            for (i = 0; i < ogg->nstreams; i++) {
                struct ogg_stream *cur_os = ogg->streams + i;

                // if we have a partial non-header packet, its start is
                // obviously at or after the data start
                if (cur_os->incomplete)
                    s->data_offset = FFMIN(s->data_offset, cur_os->sync_pos);
            }
        } else {
            os->nb_header++;
            os->pstart += os->psize;
            os->psize   = 0;
        }
    } else {
        os->pflags    = 0;
        os->pduration = 0;
        if (os->codec && os->codec->packet)
<<<<<<< HEAD
            os->codec->packet (s, idx);
        if (sid)
            *sid = idx;
=======
            os->codec->packet(s, idx);
        if (str)
            *str = idx;
>>>>>>> f5f1cf52
        if (dstart)
            *dstart = os->pstart;
        if (dsize)
            *dsize = os->psize;
        if (fpos)
            *fpos = os->sync_pos;
<<<<<<< HEAD
        os->pstart += os->psize;
        os->psize = 0;
        if(os->pstart == os->bufpos)
            os->bufpos = os->pstart = 0;
=======
        os->pstart  += os->psize;
        os->psize    = 0;
>>>>>>> f5f1cf52
        os->sync_pos = os->page_pos;
    }

    // determine whether there are more complete packets in this page
    // if not, the page's granule will apply to this packet
    os->page_end = 1;
    for (i = os->segp; i < os->nsegs; i++)
        if (os->segments[i] < 255) {
            os->page_end = 0;
            break;
        }

    if (os->segp == os->nsegs)
        ogg->curidx = -1;

    return 0;
}

<<<<<<< HEAD
=======
static int ogg_get_headers(AVFormatContext *s)
{
    struct ogg *ogg = s->priv_data;
    int ret, i;

    do {
        ret = ogg_packet(s, NULL, NULL, NULL, NULL);
        if (ret < 0)
            return ret;
    } while (!ogg->headers);

    for (i = 0; i < ogg->nstreams; i++) {
        struct ogg_stream *os = ogg->streams + i;

        if (os->codec && os->codec->nb_header &&
            os->nb_header < os->codec->nb_header) {
            av_log(s, AV_LOG_ERROR,
                   "Headers mismatch for stream %d\n", i);
            return AVERROR_INVALIDDATA;
        }
        if (os->start_granule != OGG_NOGRANULE_VALUE)
            os->lastpts = s->streams[i]->start_time =
                ogg_gptopts(s, i, os->start_granule, NULL);
    }
    av_dlog(s, "found headers\n");

    return 0;
}

>>>>>>> f5f1cf52
static int ogg_get_length(AVFormatContext *s)
{
    struct ogg *ogg = s->priv_data;
    int i;
    int64_t size, end;
    int streams_left=0;

    if (!s->pb->seekable)
        return 0;

// already set
    if (s->duration != AV_NOPTS_VALUE)
        return 0;

    size = avio_size(s->pb);
    if (size < 0)
        return 0;
    end = size > MAX_PAGE_SIZE ? size - MAX_PAGE_SIZE : 0;

    ogg_save(s);
    avio_seek(s->pb, end, SEEK_SET);

    while (!ogg_read_page(s, &i)) {
        if (ogg->streams[i].granule != -1 && ogg->streams[i].granule != 0 &&
            ogg->streams[i].codec) {
            s->streams[i]->duration =
<<<<<<< HEAD
                ogg_gptopts (s, i, ogg->streams[i].granule, NULL);
            if (s->streams[i]->start_time != AV_NOPTS_VALUE){
=======
                ogg_gptopts(s, i, ogg->streams[i].granule, NULL);
            if (s->streams[i]->start_time != AV_NOPTS_VALUE)
>>>>>>> f5f1cf52
                s->streams[i]->duration -= s->streams[i]->start_time;
                streams_left-= (ogg->streams[i].got_start==-1);
                ogg->streams[i].got_start= 1;
            }else if(!ogg->streams[i].got_start){
                ogg->streams[i].got_start= -1;
                streams_left++;
            }
        }
    }

    ogg_restore(s, 0);

    ogg_save (s);
    avio_seek (s->pb, s->data_offset, SEEK_SET);
    ogg_reset(s);
    while (streams_left > 0 && !ogg_packet(s, &i, NULL, NULL, NULL)) {
        int64_t pts;
        if (i < 0) continue;
        pts = ogg_calc_pts(s, i, NULL);
        if (pts != AV_NOPTS_VALUE && s->streams[i]->start_time == AV_NOPTS_VALUE && !ogg->streams[i].got_start){
            s->streams[i]->duration -= pts;
            ogg->streams[i].got_start= 1;
            streams_left--;
        }else if(s->streams[i]->start_time != AV_NOPTS_VALUE && !ogg->streams[i].got_start){
            ogg->streams[i].got_start= 1;
            streams_left--;
        }
    }
    ogg_restore (s, 0);

    return 0;
}

static int ogg_read_header(AVFormatContext *s)
{
    struct ogg *ogg = s->priv_data;
    int ret, i;

    ogg->curidx = -1;

    //linear headers seek from start
    do {
        ret = ogg_packet(s, NULL, NULL, NULL, NULL);
        if (ret < 0) {
            ogg_read_close(s);
            return ret;
        }
    } while (!ogg->headers);
    av_dlog(s, "found headers\n");

    for (i = 0; i < ogg->nstreams; i++) {
        struct ogg_stream *os = ogg->streams + i;

        if (ogg->streams[i].header < 0) {
            av_log(s, AV_LOG_ERROR, "Header parsing failed for stream %d\n", i);
            ogg->streams[i].codec = NULL;
        } else if (os->codec && os->nb_header < os->codec->nb_header) {
            av_log(s, AV_LOG_WARNING, "Number of headers (%d) mismatch for stream %d\n", os->nb_header, i);
        }
        if (os->start_granule != OGG_NOGRANULE_VALUE)
            os->lastpts = s->streams[i]->start_time =
                ogg_gptopts(s, i, os->start_granule, NULL);
    }

    //linear granulepos seek from end
    ogg_get_length(s);

    return 0;
}

static int64_t ogg_calc_pts(AVFormatContext *s, int idx, int64_t *dts)
{
    struct ogg *ogg       = s->priv_data;
    struct ogg_stream *os = ogg->streams + idx;
    int64_t pts           = AV_NOPTS_VALUE;

    if (dts)
        *dts = AV_NOPTS_VALUE;

    if (os->lastpts != AV_NOPTS_VALUE) {
        pts         = os->lastpts;
        os->lastpts = AV_NOPTS_VALUE;
    }
    if (os->lastdts != AV_NOPTS_VALUE) {
        if (dts)
            *dts = os->lastdts;
        os->lastdts = AV_NOPTS_VALUE;
    }
    if (os->page_end) {
        if (os->granule != -1LL) {
            if (os->codec && os->codec->granule_is_start)
                pts = ogg_gptopts(s, idx, os->granule, dts);
            else
                os->lastpts = ogg_gptopts(s, idx, os->granule, &os->lastdts);
            os->granule = -1LL;
        }
    }
    return pts;
}

static void ogg_validate_keyframe(AVFormatContext *s, int idx, int pstart, int psize)
{
    struct ogg *ogg = s->priv_data;
    struct ogg_stream *os = ogg->streams + idx;
    if (psize && s->streams[idx]->codec->codec_id == AV_CODEC_ID_THEORA) {
        if (!!(os->pflags & AV_PKT_FLAG_KEY) != !(os->buf[pstart] & 0x40)) {
            os->pflags ^= AV_PKT_FLAG_KEY;
            av_log(s, AV_LOG_WARNING, "Broken file, %skeyframe not correctly marked.\n",
                   (os->pflags & AV_PKT_FLAG_KEY) ? "" : "non-");
        }
    }
}

static int ogg_read_packet(AVFormatContext *s, AVPacket *pkt)
{
    struct ogg *ogg;
    struct ogg_stream *os;
    int idx, ret;
    int pstart, psize;
    int64_t fpos, pts, dts;

    //Get an ogg packet
retry:
    do {
        ret = ogg_packet(s, &idx, &pstart, &psize, &fpos);
        if (ret < 0)
            return ret;
    } while (idx < 0 || !s->streams[idx]);

    ogg = s->priv_data;
    os  = ogg->streams + idx;

    // pflags might not be set until after this
    pts = ogg_calc_pts(s, idx, &dts);
    ogg_validate_keyframe(s, idx, pstart, psize);

    if (os->keyframe_seek && !(os->pflags & AV_PKT_FLAG_KEY))
        goto retry;
    os->keyframe_seek = 0;

    //Alloc a pkt
    ret = av_new_packet(pkt, psize);
    if (ret < 0)
        return ret;
    pkt->stream_index = idx;
    memcpy(pkt->data, os->buf + pstart, psize);

    pkt->pts      = pts;
    pkt->dts      = dts;
    pkt->flags    = os->pflags;
    pkt->duration = os->pduration;
    pkt->pos      = fpos;

    return psize;
}

static int ogg_read_close(AVFormatContext *s)
{
    struct ogg *ogg = s->priv_data;
    int i;

    for (i = 0; i < ogg->nstreams; i++) {
        av_free(ogg->streams[i].buf);
        av_free(ogg->streams[i].private);
    }
    av_free(ogg->streams);
    return 0;
}

static int64_t ogg_read_timestamp(AVFormatContext *s, int stream_index,
                                  int64_t *pos_arg, int64_t pos_limit)
{
    struct ogg *ogg = s->priv_data;
    AVIOContext *bc = s->pb;
<<<<<<< HEAD
    int64_t pts = AV_NOPTS_VALUE;
    int64_t keypos = -1;
    int i;
    int pstart, psize;
=======
    int64_t pts     = AV_NOPTS_VALUE;
    int i           = -1;
>>>>>>> f5f1cf52
    avio_seek(bc, *pos_arg, SEEK_SET);
    ogg_reset(s);

<<<<<<< HEAD
    while (avio_tell(bc) <= pos_limit && !ogg_packet(s, &i, &pstart, &psize, pos_arg)) {
=======
    while (avio_tell(bc) < pos_limit &&
           !ogg_packet(s, &i, NULL, NULL, pos_arg)) {
>>>>>>> f5f1cf52
        if (i == stream_index) {
            struct ogg_stream *os = ogg->streams + stream_index;
            pts = ogg_calc_pts(s, i, NULL);
            ogg_validate_keyframe(s, i, pstart, psize);
            if (os->pflags & AV_PKT_FLAG_KEY) {
                keypos = *pos_arg;
            } else if (os->keyframe_seek) {
                // if we had a previous keyframe but no pts for it,
                // return that keyframe with this pts value.
                if (keypos >= 0)
                    *pos_arg = keypos;
                else
                    pts = AV_NOPTS_VALUE;
            }
        }
        if (pts != AV_NOPTS_VALUE)
            break;
    }
    ogg_reset(s);
    return pts;
}

static int ogg_read_seek(AVFormatContext *s, int stream_index,
                         int64_t timestamp, int flags)
{
    struct ogg *ogg       = s->priv_data;
    struct ogg_stream *os = ogg->streams + stream_index;
    int ret;

    av_assert0(stream_index < ogg->nstreams);
    // Ensure everything is reset even when seeking via
    // the generated index.
    ogg_reset(s);

    // Try seeking to a keyframe first. If this fails (very possible),
    // av_seek_frame will fall back to ignoring keyframes
    if (s->streams[stream_index]->codec->codec_type == AVMEDIA_TYPE_VIDEO
        && !(flags & AVSEEK_FLAG_ANY))
        os->keyframe_seek = 1;

    ret = ff_seek_frame_binary(s, stream_index, timestamp, flags);
    os  = ogg->streams + stream_index;
    if (ret < 0)
        os->keyframe_seek = 0;
    return ret;
}

static int ogg_probe(AVProbeData *p)
{
    if (!memcmp("OggS", p->buf, 5) && p->buf[5] <= 0x7)
        return AVPROBE_SCORE_MAX;
    return 0;
}

AVInputFormat ff_ogg_demuxer = {
    .name           = "ogg",
    .long_name      = NULL_IF_CONFIG_SMALL("Ogg"),
    .priv_data_size = sizeof(struct ogg),
    .read_probe     = ogg_probe,
    .read_header    = ogg_read_header,
    .read_packet    = ogg_read_packet,
    .read_close     = ogg_read_close,
    .read_seek      = ogg_read_seek,
    .read_timestamp = ogg_read_timestamp,
    .extensions     = "ogg",
    .flags          = AVFMT_GENERIC_INDEX,
};<|MERGE_RESOLUTION|>--- conflicted
+++ resolved
@@ -170,7 +170,6 @@
  */
 static int ogg_replace_stream(AVFormatContext *s, uint32_t serial)
 {
-<<<<<<< HEAD
     struct ogg *ogg = s->priv_data;
     struct ogg_stream *os;
     unsigned bufsize;
@@ -184,7 +183,7 @@
 
     os = &ogg->streams[0];
 
-    buf = os->buf;
+    buf     = os->buf;
     bufsize = os->bufsize;
     codec   = os->codec;
 
@@ -194,11 +193,11 @@
     /* Set Ogg stream settings similar to what is done in ogg_new_stream(). We
      * also re-use the ogg_stream allocated buffer */
     memset(os, 0, sizeof(*os));
-    os->serial = serial;
+    os->serial  = serial;
     os->bufsize = bufsize;
-    os->buf = buf;
-    os->header = -1;
-    os->codec = codec;
+    os->buf     = buf;
+    os->header  = -1;
+    os->codec   = codec;
 
     return 0;
 }
@@ -206,11 +205,7 @@
 static int ogg_new_stream(AVFormatContext *s, uint32_t serial)
 {
     struct ogg *ogg = s->priv_data;
-    int idx = ogg->nstreams;
-=======
-    struct ogg *ogg = s->priv_data;
-    int idx         = ogg->nstreams++;
->>>>>>> f5f1cf52
+    int idx         = ogg->nstreams;
     AVStream *st;
     struct ogg_stream *os;
     size_t size;
@@ -221,29 +216,17 @@
         return AVERROR_BUG;
     }
 
-<<<<<<< HEAD
     /* Allocate and init a new Ogg Stream */
     if (av_size_mult(ogg->nstreams + 1, sizeof(*ogg->streams), &size) < 0 ||
         !(os = av_realloc(ogg->streams, size)))
         return AVERROR(ENOMEM);
-    ogg->streams = os;
-    os = ogg->streams + idx;
+    ogg->streams      = os;
+    os                = ogg->streams + idx;
     memset(os, 0, sizeof(*os));
-    os->serial = serial;
-    os->bufsize = DECODER_BUFFER_SIZE;
-    os->buf = av_malloc(os->bufsize + FF_INPUT_BUFFER_PADDING_SIZE);
-    os->header = -1;
-=======
-    ogg->streams = av_realloc(ogg->streams,
-                              ogg->nstreams * sizeof(*ogg->streams));
-    memset(ogg->streams + idx, 0, sizeof(*ogg->streams));
-
-    os                = ogg->streams + idx;
     os->serial        = serial;
     os->bufsize       = DECODER_BUFFER_SIZE;
     os->buf           = av_malloc(os->bufsize + FF_INPUT_BUFFER_PADDING_SIZE);
     os->header        = -1;
->>>>>>> f5f1cf52
     os->start_granule = OGG_NOGRANULE_VALUE;
     if (!os->buf)
         return AVERROR(ENOMEM);
@@ -315,12 +298,8 @@
             break;
 
         c = avio_r8(bc);
-<<<<<<< HEAD
+
         if (url_feof(bc))
-=======
-
-        if (bc->eof_reached)
->>>>>>> f5f1cf52
             return AVERROR_EOF;
 
         sync[sp++ & 3] = c;
@@ -331,7 +310,7 @@
         return AVERROR_INVALIDDATA;
     }
 
-    if (avio_r8(bc) != 0){      /* version */
+    if (avio_r8(bc) != 0) {      /* version */
         av_log (s, AV_LOG_ERROR, "ogg page, unsupported version\n");
         return AVERROR_INVALIDDATA;
     }
@@ -342,9 +321,8 @@
     avio_skip(bc, 8); /* seq, crc */
     nsegs  = avio_r8(bc);
 
-<<<<<<< HEAD
-    idx = ogg_find_stream (ogg, serial);
-    if (idx < 0){
+    idx = ogg_find_stream(ogg, serial);
+    if (idx < 0) {
         if (data_packets_seen(ogg))
             idx = ogg_replace_stream(s, serial);
         else
@@ -352,28 +330,6 @@
 
         if (idx < 0) {
             av_log(s, AV_LOG_ERROR, "failed to create or replace stream\n");
-=======
-    idx = ogg_find_stream(ogg, serial);
-    if (idx < 0) {
-        if (ogg->headers) {
-            int n;
-
-            for (n = 0; n < ogg->nstreams; n++) {
-                av_freep(&ogg->streams[n].buf);
-                if (!ogg->state ||
-                    ogg->state->streams[n].private != ogg->streams[n].private)
-                    av_freep(&ogg->streams[n].private);
-            }
-
-            ogg->curidx   = -1;
-            ogg->nstreams = 0;
-
-            idx = ogg_new_stream(s, serial, 0);
-        } else {
-            idx = ogg_new_stream(s, serial, 1);
-        }
-        if (idx < 0)
->>>>>>> f5f1cf52
             return idx;
         }
     }
@@ -395,21 +351,15 @@
     for (i = 0; i < nsegs; i++)
         size += os->segments[i];
 
-<<<<<<< HEAD
     if (!(flags & OGG_FLAG_BOS))
         os->got_data = 1;
 
-    if (flags & OGG_FLAG_CONT || os->incomplete){
-        if (!os->psize){
+    if (flags & OGG_FLAG_CONT || os->incomplete) {
+        if (!os->psize) {
             // If this is the very first segment we started
             // playback in the middle of a continuation packet.
             // Discard it since we missed the start of it.
-            while (os->segp < os->nsegs){
-=======
-    if (flags & OGG_FLAG_CONT || os->incomplete) {
-        if (!os->psize) {
             while (os->segp < os->nsegs) {
->>>>>>> f5f1cf52
                 int seg = os->segments[os->segp++];
                 os->pstart += seg;
                 if (seg < 255)
@@ -503,19 +453,13 @@
             }
         }
 
-<<<<<<< HEAD
-        if (!complete && os->segp == os->nsegs){
-            ogg->curidx = -1;
+        if (!complete && os->segp == os->nsegs) {
+            ogg->curidx    = -1;
             // Do not set incomplete for empty packets.
             // Together with the code in ogg_read_page
             // that discards all continuation of empty packets
             // we would get an infinite loop.
             os->incomplete = !!os->psize;
-=======
-        if (!complete && os->segp == os->nsegs) {
-            ogg->curidx    = -1;
-            os->incomplete = 1;
->>>>>>> f5f1cf52
         }
     } while (!complete);
 
@@ -561,30 +505,19 @@
         os->pflags    = 0;
         os->pduration = 0;
         if (os->codec && os->codec->packet)
-<<<<<<< HEAD
-            os->codec->packet (s, idx);
+            os->codec->packet(s, idx);
         if (sid)
             *sid = idx;
-=======
-            os->codec->packet(s, idx);
-        if (str)
-            *str = idx;
->>>>>>> f5f1cf52
         if (dstart)
             *dstart = os->pstart;
         if (dsize)
             *dsize = os->psize;
         if (fpos)
             *fpos = os->sync_pos;
-<<<<<<< HEAD
-        os->pstart += os->psize;
-        os->psize = 0;
+        os->pstart  += os->psize;
+        os->psize    = 0;
         if(os->pstart == os->bufpos)
             os->bufpos = os->pstart = 0;
-=======
-        os->pstart  += os->psize;
-        os->psize    = 0;
->>>>>>> f5f1cf52
         os->sync_pos = os->page_pos;
     }
 
@@ -603,38 +536,6 @@
     return 0;
 }
 
-<<<<<<< HEAD
-=======
-static int ogg_get_headers(AVFormatContext *s)
-{
-    struct ogg *ogg = s->priv_data;
-    int ret, i;
-
-    do {
-        ret = ogg_packet(s, NULL, NULL, NULL, NULL);
-        if (ret < 0)
-            return ret;
-    } while (!ogg->headers);
-
-    for (i = 0; i < ogg->nstreams; i++) {
-        struct ogg_stream *os = ogg->streams + i;
-
-        if (os->codec && os->codec->nb_header &&
-            os->nb_header < os->codec->nb_header) {
-            av_log(s, AV_LOG_ERROR,
-                   "Headers mismatch for stream %d\n", i);
-            return AVERROR_INVALIDDATA;
-        }
-        if (os->start_granule != OGG_NOGRANULE_VALUE)
-            os->lastpts = s->streams[i]->start_time =
-                ogg_gptopts(s, i, os->start_granule, NULL);
-    }
-    av_dlog(s, "found headers\n");
-
-    return 0;
-}
-
->>>>>>> f5f1cf52
 static int ogg_get_length(AVFormatContext *s)
 {
     struct ogg *ogg = s->priv_data;
@@ -661,17 +562,12 @@
         if (ogg->streams[i].granule != -1 && ogg->streams[i].granule != 0 &&
             ogg->streams[i].codec) {
             s->streams[i]->duration =
-<<<<<<< HEAD
-                ogg_gptopts (s, i, ogg->streams[i].granule, NULL);
-            if (s->streams[i]->start_time != AV_NOPTS_VALUE){
-=======
                 ogg_gptopts(s, i, ogg->streams[i].granule, NULL);
-            if (s->streams[i]->start_time != AV_NOPTS_VALUE)
->>>>>>> f5f1cf52
+            if (s->streams[i]->start_time != AV_NOPTS_VALUE) {
                 s->streams[i]->duration -= s->streams[i]->start_time;
                 streams_left-= (ogg->streams[i].got_start==-1);
                 ogg->streams[i].got_start= 1;
-            }else if(!ogg->streams[i].got_start){
+            } else if(!ogg->streams[i].got_start) {
                 ogg->streams[i].got_start= -1;
                 streams_left++;
             }
@@ -687,11 +583,11 @@
         int64_t pts;
         if (i < 0) continue;
         pts = ogg_calc_pts(s, i, NULL);
-        if (pts != AV_NOPTS_VALUE && s->streams[i]->start_time == AV_NOPTS_VALUE && !ogg->streams[i].got_start){
+        if (pts != AV_NOPTS_VALUE && s->streams[i]->start_time == AV_NOPTS_VALUE && !ogg->streams[i].got_start) {
             s->streams[i]->duration -= pts;
             ogg->streams[i].got_start= 1;
             streams_left--;
-        }else if(s->streams[i]->start_time != AV_NOPTS_VALUE && !ogg->streams[i].got_start){
+        }else if(s->streams[i]->start_time != AV_NOPTS_VALUE && !ogg->streams[i].got_start) {
             ogg->streams[i].got_start= 1;
             streams_left--;
         }
@@ -842,24 +738,15 @@
 {
     struct ogg *ogg = s->priv_data;
     AVIOContext *bc = s->pb;
-<<<<<<< HEAD
-    int64_t pts = AV_NOPTS_VALUE;
-    int64_t keypos = -1;
+    int64_t pts     = AV_NOPTS_VALUE;
+    int64_t keypos  = -1;
     int i;
     int pstart, psize;
-=======
-    int64_t pts     = AV_NOPTS_VALUE;
-    int i           = -1;
->>>>>>> f5f1cf52
     avio_seek(bc, *pos_arg, SEEK_SET);
     ogg_reset(s);
 
-<<<<<<< HEAD
-    while (avio_tell(bc) <= pos_limit && !ogg_packet(s, &i, &pstart, &psize, pos_arg)) {
-=======
-    while (avio_tell(bc) < pos_limit &&
-           !ogg_packet(s, &i, NULL, NULL, pos_arg)) {
->>>>>>> f5f1cf52
+    while (   avio_tell(bc) <= pos_limit
+           && !ogg_packet(s, &i, &pstart, &psize, pos_arg)) {
         if (i == stream_index) {
             struct ogg_stream *os = ogg->streams + stream_index;
             pts = ogg_calc_pts(s, i, NULL);
