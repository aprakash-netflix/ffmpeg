/*
 * GXF demuxer.
 * Copyright (c) 2006 Reimar Doeffinger
 *
 * This file is part of FFmpeg.
 *
 * FFmpeg is free software; you can redistribute it and/or
 * modify it under the terms of the GNU Lesser General Public
 * License as published by the Free Software Foundation; either
 * version 2.1 of the License, or (at your option) any later version.
 *
 * FFmpeg is distributed in the hope that it will be useful,
 * but WITHOUT ANY WARRANTY; without even the implied warranty of
 * MERCHANTABILITY or FITNESS FOR A PARTICULAR PURPOSE.  See the GNU
 * Lesser General Public License for more details.
 *
 * You should have received a copy of the GNU Lesser General Public
 * License along with FFmpeg; if not, write to the Free Software
 * Foundation, Inc., 51 Franklin Street, Fifth Floor, Boston, MA 02110-1301 USA
 */

#include "libavutil/common.h"
#include "avformat.h"
#include "internal.h"
#include "gxf.h"

struct gxf_stream_info {
    int64_t first_field;
    int64_t last_field;
    AVRational frames_per_second;
    int32_t fields_per_frame;
};

/**
 * \brief parses a packet header, extracting type and length
 * \param pb AVIOContext to read header from
 * \param type detected packet type is stored here
 * \param length detected packet length, excluding header is stored here
 * \return 0 if header not found or contains invalid data, 1 otherwise
 */
static int parse_packet_header(AVIOContext *pb, GXFPktType *type, int *length) {
    if (avio_rb32(pb))
        return 0;
    if (avio_r8(pb) != 1)
        return 0;
    *type = avio_r8(pb);
    *length = avio_rb32(pb);
    if ((*length >> 24) || *length < 16)
        return 0;
    *length -= 16;
    if (avio_rb32(pb))
        return 0;
    if (avio_r8(pb) != 0xe1)
        return 0;
    if (avio_r8(pb) != 0xe2)
        return 0;
    return 1;
}

/**
 * \brief check if file starts with a PKT_MAP header
 */
static int gxf_probe(AVProbeData *p) {
    static const uint8_t startcode[] = {0, 0, 0, 0, 1, 0xbc}; // start with map packet
    static const uint8_t endcode[] = {0, 0, 0, 0, 0xe1, 0xe2};
    if (!memcmp(p->buf, startcode, sizeof(startcode)) &&
        !memcmp(&p->buf[16 - sizeof(endcode)], endcode, sizeof(endcode)))
        return AVPROBE_SCORE_MAX;
    return 0;
}

/**
 * \brief gets the stream index for the track with the specified id, creates new
 *        stream if not found
 * \param id     id of stream to find / add
 * \param format stream format identifier
 */
static int get_sindex(AVFormatContext *s, int id, int format) {
    int i;
    AVStream *st = NULL;
    i = ff_find_stream_index(s, id);
    if (i >= 0)
        return i;
    st = av_new_stream(s, id);
    if (!st)
        return AVERROR(ENOMEM);
    switch (format) {
        case 3:
        case 4:
            st->codec->codec_type = AVMEDIA_TYPE_VIDEO;
            st->codec->codec_id = CODEC_ID_MJPEG;
            break;
        case 13:
        case 15:
            st->codec->codec_type = AVMEDIA_TYPE_VIDEO;
            st->codec->codec_id = CODEC_ID_DVVIDEO;
            break;
        case 14:
        case 16:
            st->codec->codec_type = AVMEDIA_TYPE_VIDEO;
            st->codec->codec_id = CODEC_ID_DVVIDEO;
            break;
        case 11:
        case 12:
        case 20:
            st->codec->codec_type = AVMEDIA_TYPE_VIDEO;
            st->codec->codec_id = CODEC_ID_MPEG2VIDEO;
            st->need_parsing = AVSTREAM_PARSE_HEADERS; //get keyframe flag etc.
            break;
        case 22:
        case 23:
            st->codec->codec_type = AVMEDIA_TYPE_VIDEO;
            st->codec->codec_id = CODEC_ID_MPEG1VIDEO;
            st->need_parsing = AVSTREAM_PARSE_HEADERS; //get keyframe flag etc.
            break;
        case 9:
            st->codec->codec_type = AVMEDIA_TYPE_AUDIO;
            st->codec->codec_id = CODEC_ID_PCM_S24LE;
            st->codec->channels = 1;
            st->codec->sample_rate = 48000;
            st->codec->bit_rate = 3 * 1 * 48000 * 8;
            st->codec->block_align = 3 * 1;
            st->codec->bits_per_coded_sample = 24;
            break;
        case 10:
            st->codec->codec_type = AVMEDIA_TYPE_AUDIO;
            st->codec->codec_id = CODEC_ID_PCM_S16LE;
            st->codec->channels = 1;
            st->codec->sample_rate = 48000;
            st->codec->bit_rate = 2 * 1 * 48000 * 8;
            st->codec->block_align = 2 * 1;
            st->codec->bits_per_coded_sample = 16;
            break;
        case 17:
            st->codec->codec_type = AVMEDIA_TYPE_AUDIO;
            st->codec->codec_id = CODEC_ID_AC3;
            st->codec->channels = 2;
            st->codec->sample_rate = 48000;
            break;
        // timecode tracks:
        case 7:
        case 8:
        case 24:
            st->codec->codec_type = AVMEDIA_TYPE_DATA;
            st->codec->codec_id = CODEC_ID_NONE;
            break;
        default:
            st->codec->codec_type = AVMEDIA_TYPE_UNKNOWN;
            st->codec->codec_id = CODEC_ID_NONE;
            break;
    }
    return s->nb_streams - 1;
}

/**
 * \brief filters out interesting tags from material information.
 * \param len length of tag section, will be adjusted to contain remaining bytes
 * \param si struct to store collected information into
 */
static void gxf_material_tags(AVIOContext *pb, int *len, struct gxf_stream_info *si) {
    si->first_field = AV_NOPTS_VALUE;
    si->last_field = AV_NOPTS_VALUE;
    while (*len >= 2) {
        GXFMatTag tag = avio_r8(pb);
        int tlen = avio_r8(pb);
        *len -= 2;
        if (tlen > *len)
            return;
        *len -= tlen;
        if (tlen == 4) {
            uint32_t value = avio_rb32(pb);
            if (tag == MAT_FIRST_FIELD)
                si->first_field = value;
            else if (tag == MAT_LAST_FIELD)
                si->last_field = value;
        } else
            avio_skip(pb, tlen);
    }
}

/**
 * \brief convert fps tag value to AVRational fps
 * \param fps fps value from tag
 * \return fps as AVRational, or 0 / 0 if unknown
 */
static AVRational fps_tag2avr(int32_t fps) {
    extern const AVRational ff_frame_rate_tab[];
    if (fps < 1 || fps > 9) fps = 9;
    return ff_frame_rate_tab[9 - fps]; // values have opposite order
}

/**
 * \brief convert UMF attributes flags to AVRational fps
 * \param flags UMF flags to convert
 * \return fps as AVRational, or 0 / 0 if unknown
 */
static AVRational fps_umf2avr(uint32_t flags) {
    static const AVRational map[] = {{50, 1}, {60000, 1001}, {24, 1},
        {25, 1}, {30000, 1001}};
    int idx =  av_log2((flags & 0x7c0) >> 6);
    return map[idx];
}

/**
 * \brief filters out interesting tags from track information.
 * \param len length of tag section, will be adjusted to contain remaining bytes
 * \param si struct to store collected information into
 */
static void gxf_track_tags(AVIOContext *pb, int *len, struct gxf_stream_info *si) {
    si->frames_per_second = (AVRational){0, 0};
    si->fields_per_frame = 0;
    while (*len >= 2) {
        GXFTrackTag tag = avio_r8(pb);
        int tlen = avio_r8(pb);
        *len -= 2;
        if (tlen > *len)
            return;
        *len -= tlen;
        if (tlen == 4) {
            uint32_t value = avio_rb32(pb);
            if (tag == TRACK_FPS)
                si->frames_per_second = fps_tag2avr(value);
            else if (tag == TRACK_FPF && (value == 1 || value == 2))
                si->fields_per_frame = value;
        } else
            avio_skip(pb, tlen);
    }
}

/**
 * \brief read index from FLT packet into stream 0 av_index
 */
static void gxf_read_index(AVFormatContext *s, int pkt_len) {
    AVIOContext *pb = s->pb;
    AVStream *st = s->streams[0];
    uint32_t fields_per_map = avio_rl32(pb);
    uint32_t map_cnt = avio_rl32(pb);
    int i;
    pkt_len -= 8;
    if (s->flags & AVFMT_FLAG_IGNIDX) {
        avio_skip(pb, pkt_len);
        return;
    }
    if (map_cnt > 1000) {
        av_log(s, AV_LOG_ERROR, "too many index entries %u (%x)\n", map_cnt, map_cnt);
        map_cnt = 1000;
    }
    if (pkt_len < 4 * map_cnt) {
        av_log(s, AV_LOG_ERROR, "invalid index length\n");
        avio_skip(pb, pkt_len);
        return;
    }
    pkt_len -= 4 * map_cnt;
    av_add_index_entry(st, 0, 0, 0, 0, 0);
    for (i = 0; i < map_cnt; i++)
        av_add_index_entry(st, (uint64_t)avio_rl32(pb) * 1024,
                           i * (uint64_t)fields_per_map + 1, 0, 0, 0);
    avio_skip(pb, pkt_len);
}

static int gxf_header(AVFormatContext *s, AVFormatParameters *ap) {
    AVIOContext *pb = s->pb;
    GXFPktType pkt_type;
    int map_len;
    int len;
    AVRational main_timebase = {0, 0};
    struct gxf_stream_info *si = s->priv_data;
    int i;
    if (!parse_packet_header(pb, &pkt_type, &map_len) || pkt_type != PKT_MAP) {
        av_log(s, AV_LOG_ERROR, "map packet not found\n");
        return 0;
    }
    map_len -= 2;
    if (avio_r8(pb) != 0x0e0 || avio_r8(pb) != 0xff) {
        av_log(s, AV_LOG_ERROR, "unknown version or invalid map preamble\n");
        return 0;
    }
    map_len -= 2;
    len = avio_rb16(pb); // length of material data section
    if (len > map_len) {
        av_log(s, AV_LOG_ERROR, "material data longer than map data\n");
        return 0;
    }
    map_len -= len;
    gxf_material_tags(pb, &len, si);
    avio_skip(pb, len);
    map_len -= 2;
    len = avio_rb16(pb); // length of track description
    if (len > map_len) {
        av_log(s, AV_LOG_ERROR, "track description longer than map data\n");
        return 0;
    }
    map_len -= len;
    while (len > 0) {
        int track_type, track_id, track_len;
        AVStream *st;
        int idx;
        len -= 4;
        track_type = avio_r8(pb);
        track_id = avio_r8(pb);
        track_len = avio_rb16(pb);
        len -= track_len;
        gxf_track_tags(pb, &track_len, si);
        avio_skip(pb, track_len);
        if (!(track_type & 0x80)) {
           av_log(s, AV_LOG_ERROR, "invalid track type %x\n", track_type);
           continue;
        }
        track_type &= 0x7f;
        if ((track_id & 0xc0) != 0xc0) {
           av_log(s, AV_LOG_ERROR, "invalid track id %x\n", track_id);
           continue;
        }
        track_id &= 0x3f;
        idx = get_sindex(s, track_id, track_type);
        if (idx < 0) continue;
        st = s->streams[idx];
        if (!main_timebase.num || !main_timebase.den) {
            main_timebase.num = si->frames_per_second.den;
            main_timebase.den = si->frames_per_second.num * 2;
        }
        st->start_time = si->first_field;
        if (si->first_field != AV_NOPTS_VALUE && si->last_field != AV_NOPTS_VALUE)
            st->duration = si->last_field - si->first_field;
    }
    if (len < 0)
        av_log(s, AV_LOG_ERROR, "invalid track description length specified\n");
    if (map_len)
        avio_skip(pb, map_len);
    if (!parse_packet_header(pb, &pkt_type, &len)) {
        av_log(s, AV_LOG_ERROR, "sync lost in header\n");
        return -1;
    }
    if (pkt_type == PKT_FLT) {
        gxf_read_index(s, len);
        if (!parse_packet_header(pb, &pkt_type, &len)) {
            av_log(s, AV_LOG_ERROR, "sync lost in header\n");
            return -1;
        }
    }
    if (pkt_type == PKT_UMF) {
        if (len >= 0x39) {
            AVRational fps;
            len -= 0x39;
            avio_skip(pb, 5); // preamble
            avio_skip(pb, 0x30); // payload description
            fps = fps_umf2avr(avio_rl32(pb));
            if (!main_timebase.num || !main_timebase.den) {
                // this may not always be correct, but simply the best we can get
                main_timebase.num = fps.den;
                main_timebase.den = fps.num * 2;
            }
        } else
            av_log(s, AV_LOG_INFO, "UMF packet too short\n");
    } else
        av_log(s, AV_LOG_INFO, "UMF packet missing\n");
    avio_skip(pb, len);
    // set a fallback value, 60000/1001 is specified for audio-only files
    // so use that regardless of why we do not know the video frame rate.
    if (!main_timebase.num || !main_timebase.den)
        main_timebase = (AVRational){1001, 60000};
    for (i = 0; i < s->nb_streams; i++) {
        AVStream *st = s->streams[i];
        av_set_pts_info(st, 32, main_timebase.num, main_timebase.den);
    }
    return 0;
}

#define READ_ONE() \
    { \
        if (!max_interval-- || url_feof(pb)) \
            goto out; \
        tmp = tmp << 8 | avio_r8(pb); \
    }

/**
 * \brief resync the stream on the next media packet with specified properties
 * \param max_interval how many bytes to search for matching packet at most
 * \param track track id the media packet must belong to, -1 for any
 * \param timestamp minimum timestamp (== field number) the packet must have, -1 for any
 * \return timestamp of packet found
 */
static int64_t gxf_resync_media(AVFormatContext *s, uint64_t max_interval, int track, int timestamp) {
    uint32_t tmp;
    uint64_t last_pos;
    uint64_t last_found_pos = 0;
    int cur_track;
    int64_t cur_timestamp = AV_NOPTS_VALUE;
    int len;
    AVIOContext *pb = s->pb;
    GXFPktType type;
    tmp = avio_rb32(pb);
start:
    while (tmp)
        READ_ONE();
    READ_ONE();
    if (tmp != 1)
        goto start;
    last_pos = avio_tell(pb);
    if (avio_seek(pb, -5, SEEK_CUR) < 0)
        goto out;
    if (!parse_packet_header(pb, &type, &len) || type != PKT_MEDIA) {
        if (avio_seek(pb, last_pos, SEEK_SET) < 0)
            goto out;
        goto start;
    }
    avio_r8(pb);
    cur_track = avio_r8(pb);
    cur_timestamp = avio_rb32(pb);
    last_found_pos = avio_tell(pb) - 16 - 6;
    if ((track >= 0 && track != cur_track) || (timestamp >= 0 && timestamp > cur_timestamp)) {
        if (avio_seek(pb, last_pos, SEEK_SET) >= 0)
            goto start;
    }
out:
    if (last_found_pos)
        avio_seek(pb, last_found_pos, SEEK_SET);
    return cur_timestamp;
}

static int gxf_packet(AVFormatContext *s, AVPacket *pkt) {
    AVIOContext *pb = s->pb;
    GXFPktType pkt_type;
    int pkt_len;
<<<<<<< HEAD
    while (!url_feof(pb)) {
=======
    struct gxf_stream_info *si = s->priv_data;

    while (!pb->eof_reached) {
>>>>>>> d805b8f4
        AVStream *st;
        int track_type, track_id, ret;
        int field_nr, field_info, skip = 0;
        int stream_index;
        if (!parse_packet_header(pb, &pkt_type, &pkt_len)) {
            if (!url_feof(pb))
                av_log(s, AV_LOG_ERROR, "sync lost\n");
            return -1;
        }
        if (pkt_type == PKT_FLT) {
            gxf_read_index(s, pkt_len);
            continue;
        }
        if (pkt_type != PKT_MEDIA) {
            avio_skip(pb, pkt_len);
            continue;
        }
        if (pkt_len < 16) {
            av_log(s, AV_LOG_ERROR, "invalid media packet length\n");
            continue;
        }
        pkt_len -= 16;
        track_type = avio_r8(pb);
        track_id = avio_r8(pb);
        stream_index = get_sindex(s, track_id, track_type);
        if (stream_index < 0)
            return stream_index;
        st = s->streams[stream_index];
        field_nr = avio_rb32(pb);
        field_info = avio_rb32(pb);
        avio_rb32(pb); // "timeline" field number
        avio_r8(pb); // flags
        avio_r8(pb); // reserved
        if (st->codec->codec_id == CODEC_ID_PCM_S24LE ||
            st->codec->codec_id == CODEC_ID_PCM_S16LE) {
            int first = field_info >> 16;
            int last  = field_info & 0xffff; // last is exclusive
            int bps = av_get_bits_per_sample(st->codec->codec_id)>>3;
            if (first <= last && last*bps <= pkt_len) {
                avio_skip(pb, first*bps);
                skip = pkt_len - last*bps;
                pkt_len = (last-first)*bps;
            } else
                av_log(s, AV_LOG_ERROR, "invalid first and last sample values\n");
        }
        ret = av_get_packet(pb, pkt, pkt_len);
        if (skip)
            avio_skip(pb, skip);
        pkt->stream_index = stream_index;
        pkt->dts = field_nr;

        //set duration manually for DV or else lavf misdetects the frame rate
        if (st->codec->codec_id == CODEC_ID_DVVIDEO)
            pkt->duration = si->fields_per_frame;

        return ret;
    }
    return AVERROR(EIO);
}

static int gxf_seek(AVFormatContext *s, int stream_index, int64_t timestamp, int flags) {
    int res = 0;
    uint64_t pos;
    uint64_t maxlen = 100 * 1024 * 1024;
    AVStream *st = s->streams[0];
    int64_t start_time = s->streams[stream_index]->start_time;
    int64_t found;
    int idx;
    if (timestamp < start_time) timestamp = start_time;
    idx = av_index_search_timestamp(st, timestamp - start_time,
                                    AVSEEK_FLAG_ANY | AVSEEK_FLAG_BACKWARD);
    if (idx < 0)
        return -1;
    pos = st->index_entries[idx].pos;
    if (idx < st->nb_index_entries - 2)
        maxlen = st->index_entries[idx + 2].pos - pos;
    maxlen = FFMAX(maxlen, 200 * 1024);
    res = avio_seek(s->pb, pos, SEEK_SET);
    if (res < 0)
        return res;
    found = gxf_resync_media(s, maxlen, -1, timestamp);
    if (FFABS(found - timestamp) > 4)
        return -1;
    return 0;
}

static int64_t gxf_read_timestamp(AVFormatContext *s, int stream_index,
                                  int64_t *pos, int64_t pos_limit) {
    AVIOContext *pb = s->pb;
    int64_t res;
    if (avio_seek(pb, *pos, SEEK_SET) < 0)
        return AV_NOPTS_VALUE;
    res = gxf_resync_media(s, pos_limit - *pos, -1, -1);
    *pos = avio_tell(pb);
    return res;
}

AVInputFormat ff_gxf_demuxer = {
    "gxf",
    NULL_IF_CONFIG_SMALL("GXF format"),
    sizeof(struct gxf_stream_info),
    gxf_probe,
    gxf_header,
    gxf_packet,
    NULL,
    gxf_seek,
    gxf_read_timestamp,
};<|MERGE_RESOLUTION|>--- conflicted
+++ resolved
@@ -422,13 +422,9 @@
     AVIOContext *pb = s->pb;
     GXFPktType pkt_type;
     int pkt_len;
-<<<<<<< HEAD
+    struct gxf_stream_info *si = s->priv_data;
+
     while (!url_feof(pb)) {
-=======
-    struct gxf_stream_info *si = s->priv_data;
-
-    while (!pb->eof_reached) {
->>>>>>> d805b8f4
         AVStream *st;
         int track_type, track_id, ret;
         int field_nr, field_info, skip = 0;
