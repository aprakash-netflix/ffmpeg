Never assume the API of libav* to be stable unless at least 1 month has passed
since the last major version increase or the API was added.

The last version increases were:
libavcodec:    2015-08-28
libavdevice:   2015-08-28
libavfilter:   2015-08-28
libavformat:   2015-08-28
libavresample: 2015-08-28
libpostproc:   2015-08-28
libswresample: 2015-08-28
libswscale:    2015-08-28
libavutil:     2015-08-28


API changes, most recent first:

<<<<<<< HEAD
2015-09-15 - lavf 57.2.100 - avformat.h
  probesize and max_analyze_duration switched to 64bit, both
  are only accessible through AVOptions

2015-09-15 - lavf 57.1.100 - avformat.h
  bit_rate was changed to 64bit, make sure you update any
  printf() or other type sensitive code

2015-09-15 - lavc 57.2.100 - avcodec.h
  bit_rate/rc_max_rate/rc_min_rate were changed to 64bit, make sure you update
  any printf() or other type sensitive code

2015-xx-xx - lavu 55.0.100 / lavu 55.0.0
=======
2015-xx-xx - xxxxxxx - lavc 57.2.0 - d3d11va.h
  Add av_d3d11va_alloc_context(). This function must from now on be used for
  allocating AVD3D11VAContext.

2015-xx-xx - lavu 55.0.0
>>>>>>> e3d4784e
  xxxxxxx - Change type of AVPixFmtDescriptor.flags from uint8_t to uint64_t.
  xxxxxxx - Change type of AVComponentDescriptor fields from uint16_t to int
            and drop bit packing.
  xxxxxxx - Add step, offset, and depth to AVComponentDescriptor to replace
            the deprecated step_minus1, offset_plus1, and depth_minus1.

-------- 8< --------- FFmpeg 2.8 was cut here -------- 8< ---------

2015-08-27 - 1dd854e1 - lavc 56.58.100 - vaapi.h
  Deprecate old VA-API context (vaapi_context) fields that were only
  set and used by libavcodec. They are all managed internally now.

2015-08-19 - 9f8e57ef - lavu 54.31.100 - pixfmt.h
  Add a unique pixel format for VA-API (AV_PIX_FMT_VAAPI) that
  indicates the nature of the underlying storage: a VA surface. This
  yields the same value as AV_PIX_FMT_VAAPI_VLD.
  Deprecate old VA-API related pixel formats: AV_PIX_FMT_VAAPI_MOCO,
  AV_PIX_FMT_VAAPI_IDCT, AV_PIX_FMT_VAAPI_VLD.

2015-08-02 - lavu 54.30.100 / 54.17.0
  9ed59f1 / 7a7df34c -  Add av_blowfish_alloc().
  a130ec9 / ae365453 -  Add av_rc4_alloc().
  9ca1997 / 5d8bea3b -  Add av_xtea_alloc().
  3cf08e9 / d9e8b47e -  Add av_des_alloc().

2015-07-27 - lavc 56.56.100 / 56.35.0 - avcodec.h
  94d68a4 / 7c6eb0a1 - Rename CODEC_FLAG* defines to AV_CODEC_FLAG*.
  444e987 / def97856 - Rename CODEC_CAP_* defines to AV_CODEC_CAP_*.
  29d147c / 059a9348 - Rename FF_INPUT_BUFFER_PADDING_SIZE and FF_MIN_BUFFER_SIZE
              to AV_INPUT_BUFFER_PADDING_SIZE and AV_INPUT_BUFFER_MIN_SIZE.

2015-07-22 - c40ecff - lavc 56.51.100 - avcodec.h
  Add AV_PKT_DATA_QUALITY_STATS to export the quality value, PSNR, and pict_type
  of an AVPacket.

2015-07-16 - 8dad213 - lavc 56.49.100
  Add av_codec_get_codec_properties(), FF_CODEC_PROPERTY_LOSSLESS
  and FF_CODEC_PROPERTY_CLOSED_CAPTIONS

2015-07-03 - d563e13 / 83212943 - lavu 54.28.100 / 56.15.0
  Add av_version_info().

-------- 8< --------- FFmpeg 2.7 was cut here -------- 8< ---------

2015-06-04 - cc17b43 - lswr  1.2.100
  Add swr_get_out_samples()

2015-05-27 - c312bfa - lavu 54.26.100 - cpu.h
  Add AV_CPU_FLAG_AVXSLOW.

2015-05-26 - 1fb9b2a - lavu 54.25.100 - rational.h
  Add av_q2intfloat().

2015-05-13 - cc48409 / e7c5e17 - lavc 56.39.100 / 56.23.0
  Add av_vda_default_init2.

2015-05-11 - 541d75f - lavf 56.33.100 - avformat.h
  Add AVOpenCallback AVFormatContext.open_cb

2015-05-07 - a7dd933 - 56.38.100 - avcodec.h
  Add av_packet_side_data_name().

2015-05-07 - 01e59d4 - 56.37.102 - avcodec.h
  Add FF_PROFILE_VP9_2 and FF_PROFILE_VP9_3.

2015-05-04 - 079b7f6 - 56.37.100 - avcodec.h
  Add FF_PROFILE_VP9_0 and FF_PROFILE_VP9_1.

2015-04-22 - 748d481 - lavf 56.31.100 - avformat.h
  Add AVFMT_FLAG_FAST_SEEK flag. Some formats (initially mp3) use it to enable
  fast, but inaccurate seeking.

2015-04-20 - 8e8219e / c253340 - lavu 54.23.100 / 54.12.0 - log.h
  Add AV_LOG_TRACE for extremely verbose debugging.

2015-04-02 - 26e0e393 - lavf 56.29.100 - avio.h
  Add AVIODirEntryType.AVIO_ENTRY_SERVER.
  Add AVIODirEntryType.AVIO_ENTRY_SHARE.
  Add AVIODirEntryType.AVIO_ENTRY_WORKGROUP.

2015-03-31 - 3188696 - lavu 54.22.100 - avstring.h
  Add av_append_path_component()

2015-03-27 - 184084c - lavf 56.27.100 - avio.h url.h
  New directory listing API.

  Add AVIODirEntryType enum.
  Add AVIODirEntry, AVIODirContext structures.
  Add avio_open_dir(), avio_read_dir(), avio_close_dir(), avio_free_directory_entry().
  Add ff_alloc_dir_entry().
  Extend URLProtocol with url_open_dir(), url_read_dir(), url_close_dir().

2015-03-29 - 268ff17 / c484561 - lavu 54.21.100 / 54.10.0 - pixfmt.h
  Add AV_PIX_FMT_MMAL for MMAL hardware acceleration.

2015-03-19 - 11fe56c - 56.29.100 / lavc 56.22.0
  Add FF_PROFILE_DTS_EXPRESS.

-------- 8< --------- FFmpeg 2.6 was cut here -------- 8< ---------

2015-03-04 - cca4476 - lavf 56.25.100
  Add avformat_flush()

2015-03-03 - 81a9126 - lavf 56.24.100
  Add avio_put_str16be()

2015-02-19 - 560eb71 / 31d2039 - lavc 56.23.100 / 56.13.0
  Add width, height, coded_width, coded_height and format to
  AVCodecParserContext.

2015-02-19 - e375511 / 5b1d9ce - lavu 54.19.100 / 54.9.0
  Add AV_PIX_FMT_QSV for QSV hardware acceleration.

2015-02-14 - ba22295 - lavc 56.21.102
  Deprecate VIMA decoder.

2015-01-27 - 62a82c6 / 728685f - lavc 56.21.100 / 56.12.0, lavu 54.18.100 / 54.8.0 - avcodec.h, frame.h
  Add AV_PKT_DATA_AUDIO_SERVICE_TYPE and AV_FRAME_DATA_AUDIO_SERVICE_TYPE for
  storing the audio service type as side data.

2015-01-16 - a47c933 - lavf 56.19.100 - avformat.h
  Add data_codec and data_codec_id for storing codec of data stream

2015-01-11 - 007c33d - lavd 56.4.100 - avdevice.h
  Add avdevice_list_input_sources().
  Add avdevice_list_output_sinks().

2014-12-25 - d7aaeea / c220a60 - lavc 56.19.100 / 56.10.0 - vdpau.h
  Add av_vdpau_get_surface_parameters().

2014-12-25 - ddb9a24 / 6c99c92 - lavc 56.18.100 / 56.9.0 - avcodec.h
  Add AV_HWACCEL_FLAG_ALLOW_HIGH_DEPTH flag to av_vdpau_bind_context().

2014-12-25 - d16079a / 57b6704 - lavc 56.17.100 / 56.8.0 - avcodec.h
  Add AVCodecContext.sw_pix_fmt.

2014-12-04 - 6e9ac02 - lavc 56.14.100 - dv_profile.h
  Add av_dv_codec_profile2().

-------- 8< --------- FFmpeg 2.5 was cut here -------- 8< ---------

2014-11-21 - ab922f9 - lavu 54.15.100 - dict.h
   Add av_dict_get_string().

2014-11-18 - a54a51c - lavu 54.14.100 - float_dsp.h
  Add avpriv_float_dsp_alloc().

2014-11-16 - 6690d4c3 - lavf 56.13.100 - avformat.h
  Add AVStream.recommended_encoder_configuration with accessors.

2014-11-16 - bee5844d - lavu 54.13.100 - opt.h
  Add av_opt_serialize().

2014-11-16 - eec69332 - lavu 54.12.100 - opt.h
  Add av_opt_is_set_to_default().

2014-11-06 - 44fa267 / 5e80fb7 - lavc 56.11.100 / 56.6.0 - vorbis_parser.h
  Add a public API for parsing vorbis packets.

2014-10-15 - 17085a0 / 7ea1b34 - lavc 56.7.100 / 56.5.0 - avcodec.h
  Replace AVCodecContext.time_base used for decoding
  with AVCodecContext.framerate.

2014-10-15 - 51c810e / d565fef1 - lavc 56.6.100 / 56.4.0 - avcodec.h
  Add AV_HWACCEL_FLAG_IGNORE_LEVEL flag to av_vdpau_bind_context().

2014-10-13 - da21895 / 2df0c32e - lavc 56.5.100 / 56.3.0 - avcodec.h
  Add AVCodecContext.initial_padding. Deprecate the use of AVCodecContext.delay
  for audio encoding.

2014-10-08 - bb44f7d / 5a419b2 - lavu 54.10.100 / 54.4.0 - pixdesc.h
  Add API to return the name of frame and context color properties.

2014-10-06 - a61899a / e3e158e - lavc 56.3.100 / 56.2.0 - vdpau.h
  Add av_vdpau_bind_context(). This function should now be used for creating
  (or resetting) a AVVDPAUContext instead of av_vdpau_alloc_context().

2014-10-02 - cdd6f05 - lavc 56.2.100 - avcodec.h
2014-10-02 - cdd6f05 - lavu 54.9.100 - frame.h
  Add AV_FRAME_DATA_SKIP_SAMPLES. Add lavc CODEC_FLAG2_SKIP_MANUAL and
  AVOption "skip_manual", which makes lavc export skip information via
  AV_FRAME_DATA_SKIP_SAMPLES AVFrame side data, instead of skipping and
  discarding samples automatically.

2014-10-02 - 0d92b0d - lavu 54.8.100 - avstring.h
  Add av_match_list()

2014-09-24 - ac68295 - libpostproc 53.1.100
  Add visualization support

2014-09-19 - 6edd6a4 - lavc 56.1.101 - dv_profile.h
  deprecate avpriv_dv_frame_profile2(), which was made public by accident.


-------- 8< --------- FFmpeg 2.4 was cut here -------- 8< ---------

2014-08-25 - 215db29 / b263f8f - lavf 56.3.100 / 56.3.0 - avformat.h
  Add AVFormatContext.max_ts_probe.

2014-08-28 - f30a815 / 9301486 - lavc 56.1.100 / 56.1.0 - avcodec.h
  Add AV_PKT_DATA_STEREO3D to export container-level stereo3d information.

2014-08-23 - 8fc9bd0 - lavu 54.7.100 - dict.h
  AV_DICT_DONT_STRDUP_KEY and AV_DICT_DONT_STRDUP_VAL arguments are now
  freed even on error. This is consistent with the behaviour all users
  of it we could find expect.

2014-08-21 - 980a5b0 - lavu 54.6.100 - frame.h motion_vector.h
  Add AV_FRAME_DATA_MOTION_VECTORS side data and AVMotionVector structure

2014-08-16 - b7d5e01 - lswr 1.1.100 - swresample.h
  Add AVFrame based API

2014-08-16 - c2829dc - lavu 54.4.100 - dict.h
  Add av_dict_set_int helper function.

2014-08-13 - c8571c6 / 8ddc326 - lavu 54.3.100 / 54.3.0 - mem.h
  Add av_strndup().

2014-08-13 - 2ba4577 / a8c104a - lavu 54.2.100 / 54.2.0 - opt.h
  Add av_opt_get_dict_val/set_dict_val with AV_OPT_TYPE_DICT to support
  dictionary types being set as options.

2014-08-13 - afbd4b8 - lavf 56.01.0 - avformat.h
  Add AVFormatContext.event_flags and AVStream.event_flags for signaling to
  the user when events happen in the file/stream.

2014-08-10 - 78eaaa8 / fb1ddcd - lavr 2.1.0 - avresample.h
  Add avresample_convert_frame() and avresample_config().

2014-08-10 - 78eaaa8 / fb1ddcd - lavu 54.1.100 / 54.1.0 - error.h
  Add AVERROR_INPUT_CHANGED and AVERROR_OUTPUT_CHANGED.

2014-08-08 - 3841f2a / d35b94f - lavc 55.73.102 / 55.57.4 - avcodec.h
  Deprecate FF_IDCT_XVIDMMX define and xvidmmx idct option.
  Replaced by FF_IDCT_XVID and xvid respectively.

2014-08-08 - 5c3c671 - lavf 55.53.100 - avio.h
  Add avio_feof() and deprecate url_feof().

2014-08-07 - bb78903 - lsws 2.1.3 - swscale.h
  sws_getContext is not going to be removed in the future.

2014-08-07 - a561662 / ad1ee5f - lavc 55.73.101 / 55.57.3 - avcodec.h
  reordered_opaque is not going to be removed in the future.

2014-08-02 - 28a2107 - lavu 52.98.100 - pixelutils.h
  Add pixelutils API with SAD functions

2014-08-04 - 6017c98 / e9abafc - lavu 52.97.100 / 53.22.0 - pixfmt.h
  Add AV_PIX_FMT_YA16 pixel format for 16 bit packed gray with alpha.

2014-08-04 - 4c8bc6f / e96c3b8 - lavu 52.96.101 / 53.21.1 - avstring.h
  Rename AV_PIX_FMT_Y400A to AV_PIX_FMT_YA8 to better identify the format.
  An alias pixel format and color space name are provided for compatibility.

2014-08-04 - 073c074 / d2962e9 - lavu 52.96.100 / 53.21.0 - pixdesc.h
  Support name aliases for pixel formats.

2014-08-03 - 71d008e / 1ef9e83 - lavc 55.72.101 / 55.57.2 - avcodec.h
2014-08-03 - 71d008e / 1ef9e83 - lavu 52.95.100 / 53.20.0 - frame.h
  Deprecate AVCodecContext.dtg_active_format and use side-data instead.

2014-08-03 - e680c73 - lavc 55.72.100 - avcodec.h
  Add get_pixels() to AVDCT

2014-08-03 - 9400603 / 9f17685 - lavc 55.71.101 / 55.57.1 - avcodec.h
  Deprecate unused FF_IDCT_IPP define and ipp avcodec option.
  Deprecate unused FF_DEBUG_PTS define and pts avcodec option.
  Deprecate unused FF_CODER_TYPE_DEFLATE define and deflate avcodec option.
  Deprecate unused FF_DCT_INT define and int avcodec option.
  Deprecate unused avcodec option scenechange_factor.

2014-07-30 - ba3e331 - lavu 52.94.100 - frame.h
  Add av_frame_side_data_name()

2014-07-29 - 80a3a66 / 3a19405 - lavf 56.01.100 / 56.01.0 - avformat.h
  Add mime_type field to AVProbeData, which now MUST be initialized in
  order to avoid uninitialized reads of the mime_type pointer, likely
  leading to crashes.
  Typically, this means you will do 'AVProbeData pd = { 0 };' instead of
  'AVProbeData pd;'.

2014-07-29 - 31e0b5d / 69e7336 - lavu 52.92.100 / 53.19.0 - avstring.h
  Make name matching function from lavf public as av_match_name().

2014-07-28 - 2e5c8b0 / c5fca01 - lavc 55.71.100 / 55.57.0 - avcodec.h
  Add AV_CODEC_PROP_REORDER to mark codecs supporting frame reordering.

2014-07-27 - ff9a154 - lavf 55.50.100 - avformat.h
  New field int64_t probesize2 instead of deprecated
  field int probesize.

2014-07-27 - 932ff70 - lavc 55.70.100 - avdct.h
  Add AVDCT / avcodec_dct_alloc() / avcodec_dct_init().

2014-07-23 - 8a4c086 - lavf 55.49.100 - avio.h
  Add avio_read_to_bprint()


-------- 8< --------- FFmpeg 2.3 was cut here -------- 8< ---------

2014-07-14 - 62227a7 - lavf 55.47.100 - avformat.h
  Add av_stream_get_parser()

2014-07-09 - c67690f / a54f03b - lavu 52.92.100 / 53.18.0 - display.h
  Add av_display_matrix_flip() to flip the transformation matrix.

2014-07-09 - 1b58f13 / f6ee61f - lavc 55.69.100 / 55.56.0 - dv_profile.h
  Add a public API for DV profile handling.

2014-06-20 - 0dceefc / 9e500ef - lavu 52.90.100 / 53.17.0 - imgutils.h
  Add av_image_check_sar().

2014-06-20 - 4a99333 / 874390e - lavc 55.68.100 / 55.55.0 - avcodec.h
  Add av_packet_rescale_ts() to simplify timestamp conversion.

2014-06-18 - ac293b6 / 194be1f - lavf 55.44.100 / 55.20.0 - avformat.h
  The proper way for providing a hint about the desired timebase to the muxers
  is now setting AVStream.time_base, instead of AVStream.codec.time_base as was
  done previously. The old method is now deprecated.

2014-06-11 - 67d29da - lavc 55.66.101 - avcodec.h
  Increase FF_INPUT_BUFFER_PADDING_SIZE to 32 due to some corner cases needing
  it

2014-06-10 - 5482780 - lavf 55.43.100 - avformat.h
  New field int64_t max_analyze_duration2 instead of deprecated
  int max_analyze_duration.

2014-05-30 - 00759d7 - lavu 52.89.100 - opt.h
  Add av_opt_copy()

2014-06-01 - 03bb99a / 0957b27 - lavc 55.66.100 / 55.54.0 - avcodec.h
  Add AVCodecContext.side_data_only_packets to allow encoders to output packets
  with only side data. This option may become mandatory in the future, so all
  users are recommended to update their code and enable this option.

2014-06-01 - 6e8e9f1 / 8c02adc - lavu 52.88.100 / 53.16.0 - frame.h, pixfmt.h
  Move all color-related enums (AVColorPrimaries, AVColorSpace, AVColorRange,
  AVColorTransferCharacteristic, and AVChromaLocation) inside lavu.
  And add AVFrame fields for them.

2014-05-29 - bdb2e80 / b2d4565 - lavr 1.3.0 - avresample.h
  Add avresample_max_output_samples

2014-05-28 - d858ee7 / 6d21259 - lavf 55.42.100 / 55.19.0 - avformat.h
  Add strict_std_compliance and related AVOptions to support experimental
  muxing.

2014-05-26 - 55cc60c - lavu 52.87.100 - threadmessage.h
  Add thread message queue API.

2014-05-26 - c37d179 - lavf 55.41.100 - avformat.h
  Add format_probesize to AVFormatContext.

2014-05-20 - 7d25af1 / c23c96b - lavf 55.39.100 / 55.18.0 - avformat.h
  Add av_stream_get_side_data() to access stream-level side data
  in the same way as av_packet_get_side_data().

2014-05-20 - 7336e39 - lavu 52.86.100 - fifo.h
  Add av_fifo_alloc_array() function.

2014-05-19 - ef1d4ee / bddd8cb - lavu 52.85.100 / 53.15.0 - frame.h, display.h
  Add AV_FRAME_DATA_DISPLAYMATRIX for exporting frame-level
  spatial rendering on video frames for proper display.

2014-05-19 - ef1d4ee / bddd8cb - lavc 55.64.100 / 55.53.0 - avcodec.h
  Add AV_PKT_DATA_DISPLAYMATRIX for exporting packet-level
  spatial rendering on video frames for proper display.

2014-05-19 - 999a99c / a312f71 - lavf 55.38.101 / 55.17.1 - avformat.h
  Deprecate AVStream.pts and the AVFrac struct, which was its only use case.
  See use av_stream_get_end_pts()

2014-05-18 - 68c0518 / fd05602 - lavc 55.63.100 / 55.52.0 - avcodec.h
  Add avcodec_free_context(). From now on it should be used for freeing
  AVCodecContext.

2014-05-17 - 0eec06e / 1bd0bdc - lavu 52.84.100 / 54.5.0 - time.h
  Add av_gettime_relative() av_gettime_relative_is_monotonic()

2014-05-15 - eacf7d6 / 0c1959b - lavf 55.38.100 / 55.17.0 - avformat.h
  Add AVFMT_FLAG_BITEXACT flag. Muxers now use it instead of checking
  CODEC_FLAG_BITEXACT on the first stream.

2014-05-15 - 96cb4c8 - lswr 0.19.100 - swresample.h
  Add swr_close()

2014-05-11 - 14aef38 / 66e6c8a - lavu 52.83.100 / 53.14.0 - pixfmt.h
  Add AV_PIX_FMT_VDA for new-style VDA acceleration.

2014-05-07 - 351f611 - lavu 52.82.100 - fifo.h
  Add av_fifo_freep() function.

2014-05-02 - ba52fb11 - lavu 52.81.100 - opt.h
  Add av_opt_set_dict2() function.

2014-05-01 - e77b985 / a2941c8 - lavc 55.60.103 / 55.50.3 - avcodec.h
  Deprecate CODEC_FLAG_MV0. It is replaced by the flag "mv0" in the
  "mpv_flags" private option of the mpegvideo encoders.

2014-05-01 - e40ae8c / 6484149 - lavc 55.60.102 / 55.50.2 - avcodec.h
  Deprecate CODEC_FLAG_GMC. It is replaced by the "gmc" private option of the
  libxvid encoder.

2014-05-01 - 1851643 / b2c3171 - lavc 55.60.101 / 55.50.1 - avcodec.h
  Deprecate CODEC_FLAG_NORMALIZE_AQP. It is replaced by the flag "naq" in the
  "mpv_flags" private option of the mpegvideo encoders.

2014-05-01 - cac07d0 / 5fcceda - avcodec.h
  Deprecate CODEC_FLAG_INPUT_PRESERVED. Its functionality is replaced by passing
  reference-counted frames to encoders.

2014-04-30 - 617e866 - lavu 52.81.100 - pixdesc.h
  Add av_find_best_pix_fmt_of_2(), av_get_pix_fmt_loss()
  Deprecate avcodec_get_pix_fmt_loss(), avcodec_find_best_pix_fmt_of_2()

2014-04-29 - 1bf6396 - lavc 55.60.100 - avcodec.h
  Add AVCodecDescriptor.mime_types field.

2014-04-29 - b804eb4 - lavu 52.80.100 - hash.h
  Add av_hash_final_bin(), av_hash_final_hex() and av_hash_final_b64().

2014-03-07 - 8b2a130 - lavc 55.50.0 / 55.53.100 - dxva2.h
  Add FF_DXVA2_WORKAROUND_INTEL_CLEARVIDEO for old Intel GPUs.

2014-04-22 - 502512e /dac7e8a - lavu 53.13.0 / 52.78.100 - avutil.h
  Add av_get_time_base_q().

2014-04-17 - a8d01a7 / 0983d48 - lavu 53.12.0 / 52.77.100 - crc.h
  Add AV_CRC_16_ANSI_LE crc variant.

2014-04-15 - ef818d8 - lavf 55.37.101 - avformat.h
  Add av_format_inject_global_side_data()

2014-04-12 - 4f698be - lavu 52.76.100 - log.h
  Add av_log_get_flags()

2014-04-11 - 6db42a2b - lavd 55.12.100 - avdevice.h
  Add avdevice_capabilities_create() function.
  Add avdevice_capabilities_free() function.

2014-04-07 - 0a1cc04 / 8b17243 - lavu 52.75.100 / 53.11.0 - pixfmt.h
  Add AV_PIX_FMT_YVYU422 pixel format.

2014-04-04 - c1d0536 / 8542f9c - lavu 52.74.100 / 53.10.0 - replaygain.h
  Full scale for peak values is now 100000 (instead of UINT32_MAX) and values
  may overflow.

2014-04-03 - c16e006 / 7763118 - lavu 52.73.100 / 53.9.0 - log.h
  Add AV_LOG(c) macro to have 256 color debug messages.

2014-04-03 - eaed4da9 - lavu 52.72.100 - opt.h
  Add AV_OPT_MULTI_COMPONENT_RANGE define to allow return
  multi-component option ranges.

2014-03-29 - cd50a44b - lavu 52.70.100 - mem.h
  Add av_dynarray_add_nofree() function.

2014-02-24 - 3e1f241 / d161ae0 - lavu 52.69.100 / 53.8.0 - frame.h
  Add av_frame_remove_side_data() for removing a single side data
  instance from a frame.

2014-03-24 - 83e8978 / 5a7e35d - lavu 52.68.100 / 53.7.0 - frame.h, replaygain.h
  Add AV_FRAME_DATA_REPLAYGAIN for exporting replaygain tags.
  Add a new header replaygain.h with the AVReplayGain struct.

2014-03-24 - 83e8978 / 5a7e35d - lavc 55.54.100 / 55.36.0 - avcodec.h
  Add AV_PKT_DATA_REPLAYGAIN for exporting replaygain tags.

2014-03-24 - 595ba3b / 25b3258 - lavf 55.35.100 / 55.13.0 - avformat.h
  Add AVStream.side_data and AVStream.nb_side_data for exporting stream-global
  side data (e.g. replaygain tags, video rotation)

2014-03-24 - bd34e26 / 0e2c3ee - lavc 55.53.100 / 55.35.0 - avcodec.h
  Give the name AVPacketSideData to the previously anonymous struct used for
  AVPacket.side_data.


-------- 8< --------- FFmpeg 2.2 was cut here -------- 8< ---------

2014-03-18 - 37c07d4 - lsws 2.5.102
  Make gray16 full-scale.

2014-03-16 - 6b1ca17 / 1481d24 - lavu 52.67.100 / 53.6.0 - pixfmt.h
  Add RGBA64_LIBAV pixel format and variants for compatibility

2014-03-11 - 3f3229c - lavf 55.34.101 - avformat.h
  Set AVFormatContext.start_time_realtime when demuxing.

2014-03-03 - 06fed440 - lavd 55.11.100 - avdevice.h
  Add av_input_audio_device_next().
  Add av_input_video_device_next().
  Add av_output_audio_device_next().
  Add av_output_video_device_next().

2014-02-24 - fff5262 / 1155fd0 - lavu 52.66.100 / 53.5.0 - frame.h
  Add av_frame_copy() for copying the frame data.

2014-02-24 - a66be60 - lswr 0.18.100 - swresample.h
  Add swr_is_initialized() for checking whether a resample context is initialized.

2014-02-22 - 5367c0b / 7e86c27 - lavr 1.2.0 - avresample.h
  Add avresample_is_open() for checking whether a resample context is open.

2014-02-19 - 6a24d77 / c3ecd96 - lavu 52.65.100 / 53.4.0  - opt.h
  Add AV_OPT_FLAG_EXPORT and AV_OPT_FLAG_READONLY to mark options meant (only)
  for reading.

2014-02-19 - f4c8d00 / 6bb8720 - lavu 52.64.101 / 53.3.1 - opt.h
  Deprecate unused AV_OPT_FLAG_METADATA.

2014-02-16 - 81c3f81 - lavd 55.10.100 - avdevice.h
  Add avdevice_list_devices() and avdevice_free_list_devices()

2014-02-16 - db3c970 - lavf 55.33.100 - avio.h
  Add avio_find_protocol_name() to find out the name of the protocol that would
  be selected for a given URL.

2014-02-15 - a2bc6c1 / c98f316 - lavu 52.64.100 / 53.3.0 - frame.h
  Add AV_FRAME_DATA_DOWNMIX_INFO value to the AVFrameSideDataType enum and
  downmix_info.h API, which identify downmix-related metadata.

2014-02-11 - 1b05ac2 - lavf 55.32.100 - avformat.h
  Add av_write_uncoded_frame() and av_interleaved_write_uncoded_frame().

2014-02-04 - 3adb5f8 / d9ae103 - lavf 55.30.100 / 55.11.0 - avformat.h
  Add AVFormatContext.max_interleave_delta for controlling amount of buffering
  when interleaving.

2014-02-02 - 5871ee5 - lavf 55.29.100 - avformat.h
  Add output_ts_offset muxing option to AVFormatContext.

2014-01-27 - 102bd64 - lavd 55.7.100 - avdevice.h
                       lavf 55.28.100 - avformat.h
  Add avdevice_dev_to_app_control_message() function.

2014-01-27 - 7151411 - lavd 55.6.100 - avdevice.h
                       lavf 55.27.100 - avformat.h
  Add avdevice_app_to_dev_control_message() function.

2014-01-24 - 86bee79 - lavf 55.26.100 - avformat.h
  Add AVFormatContext option metadata_header_padding to allow control over the
  amount of padding added.

2014-01-20 - eef74b2 / 93c553c - lavc 55.48.102 / 55.32.1 - avcodec.h
  Edges are not required anymore on video buffers allocated by get_buffer2()
  (i.e. as if the CODEC_FLAG_EMU_EDGE flag was always on). Deprecate
  CODEC_FLAG_EMU_EDGE and avcodec_get_edge_width().

2014-01-19 - 1a193c4 - lavf 55.25.100 - avformat.h
  Add avformat_get_mov_video_tags() and avformat_get_mov_audio_tags().

2014-01-19 - 3532dd5 - lavu 52.63.100 - rational.h
  Add av_make_q() function.

2014-01-05 - 4cf4da9 / 5b4797a - lavu 52.62.100 / 53.2.0 - frame.h
  Add AV_FRAME_DATA_MATRIXENCODING value to the AVFrameSideDataType enum, which
  identifies AVMatrixEncoding data.

2014-01-05 - 751385f / 5c437fb - lavu 52.61.100 / 53.1.0 - channel_layout.h
  Add values for various Dolby flags to the AVMatrixEncoding enum.

2014-01-04 - b317f94 - lavu 52.60.100 - mathematics.h
  Add av_add_stable() function.

2013-12-22 - 911676c - lavu 52.59.100 - avstring.h
  Add av_strnlen() function.

2013-12-09 - 64f73ac - lavu 52.57.100 - opencl.h
  Add av_opencl_benchmark() function.

2013-11-30 - 82b2e9c - lavu 52.56.100 - ffversion.h
  Moves version.h to libavutil/ffversion.h.
  Install ffversion.h and make it public.

2013-12-11 - 29c83d2 / b9fb59d,409a143 / 9431356,44967ab / d7b3ee9 - lavc 55.45.101 / 55.28.1 - avcodec.h
  av_frame_alloc(), av_frame_unref() and av_frame_free() now can and should be
  used instead of avcodec_alloc_frame(), avcodec_get_frame_defaults() and
  avcodec_free_frame() respectively. The latter three functions are deprecated.

2013-12-09 - 7a60348 / 7e244c6- - lavu 52.58.100 / 52.20.0 - frame.h
  Add AV_FRAME_DATA_STEREO3D value to the AVFrameSideDataType enum and
  stereo3d.h API, that identify codec-independent stereo3d information.

2013-11-26 - 625b290 / 1eaac1d- - lavu 52.55.100 / 52.19.0 - frame.h
  Add AV_FRAME_DATA_A53_CC value to the AVFrameSideDataType enum, which
  identifies ATSC A53 Part 4 Closed Captions data.

2013-11-22 - 6859065 - lavu 52.54.100 - avstring.h
  Add av_utf8_decode() function.

2013-11-22 - fb7d70c - lavc 55.44.100 - avcodec.h
  Add HEVC profiles

2013-11-20 - c28b61c - lavc 55.44.100 - avcodec.h
  Add av_packet_{un,}pack_dictionary()
  Add AV_PKT_METADATA_UPDATE side data type, used to transmit key/value
  strings between a stream and the application.

2013-11-14 - 7c888ae / cce3e0a - lavu 52.53.100 / 52.18.0 - mem.h
  Move av_fast_malloc() and av_fast_realloc() for libavcodec to libavutil.

2013-11-14 - b71e4d8 / 8941971 - lavc 55.43.100 / 55.27.0 - avcodec.h
  Deprecate AVCodecContext.error_rate, it is replaced by the 'error_rate'
  private option of the mpegvideo encoder family.

2013-11-14 - 31c09b7 / 728c465 - lavc 55.42.100 / 55.26.0 - vdpau.h
  Add av_vdpau_get_profile().
  Add av_vdpau_alloc_context(). This function must from now on be
  used for allocating AVVDPAUContext.

2013-11-04 - be41f21 / cd8f772 - lavc 55.41.100 / 55.25.0 - avcodec.h
                       lavu 52.51.100 - frame.h
  Add ITU-R BT.2020 and other not yet included values to color primaries,
  transfer characteristics and colorspaces.

2013-11-04 - 85cabf1 - lavu 52.50.100 - avutil.h
  Add av_fopen_utf8()

2013-10-31 - 78265fc / 28096e0 - lavu 52.49.100 / 52.17.0 - frame.h
  Add AVFrame.flags and AV_FRAME_FLAG_CORRUPT.


-------- 8< --------- FFmpeg 2.1 was cut here -------- 8< ---------

2013-10-27 - dbe6f9f - lavc 55.39.100 - avcodec.h
  Add CODEC_CAP_DELAY support to avcodec_decode_subtitle2.

2013-10-27 - d61617a - lavu 52.48.100 - parseutils.h
  Add av_get_known_color_name().

2013-10-17 - 8696e51 - lavu 52.47.100 - opt.h
  Add AV_OPT_TYPE_CHANNEL_LAYOUT and channel layout option handlers
  av_opt_get_channel_layout() and av_opt_set_channel_layout().

2013-10-06 - ccf96f8 -libswscale 2.5.101 - options.c
  Change default scaler to bicubic

2013-10-03 - e57dba0 - lavc 55.34.100 - avcodec.h
  Add av_codec_get_max_lowres()

2013-10-02 - 5082fcc - lavf 55.19.100 - avformat.h
  Add audio/video/subtitle AVCodec fields to AVFormatContext to force specific
  decoders

2013-09-28 - 7381d31 / 0767bfd - lavfi 3.88.100 / 3.11.0 - avfilter.h
  Add AVFilterGraph.execute and AVFilterGraph.opaque for custom slice threading
  implementations.

2013-09-21 - 85f8a3c / e208e6d - lavu 52.46.100 / 52.16.0 - pixfmt.h
  Add interleaved 4:2:2 8/10-bit formats AV_PIX_FMT_NV16 and
  AV_PIX_FMT_NV20.

2013-09-16 - c74c3fb / 3feb3d6 - lavu 52.44.100 / 52.15.0 - mem.h
  Add av_reallocp.

2013-09-04 - 3e1f507 - lavc 55.31.101 - avcodec.h
  avcodec_close() argument can be NULL.

2013-09-04 - 36cd017a - lavf 55.16.101 - avformat.h
  avformat_close_input() argument can be NULL and point on NULL.

2013-08-29 - e31db62 - lavf 55.15.100 - avformat.h
  Add av_format_get_probe_score().

2013-08-15 - 1e0e193 - lsws 2.5.100 -
  Add a sws_dither AVOption, allowing to set the dither algorithm used

2013-08-11 - d404fe35 - lavc 55.27.100 - vdpau.h
  Add a render2 alternative to the render callback function.

2013-08-11 - af05edc - lavc 55.26.100 - vdpau.h
  Add allocation function for AVVDPAUContext, allowing
  to extend it in the future without breaking ABI/API.

2013-08-10 - 67a580f / 5a9a9d4 - lavc 55.25.100 / 55.16.0 - avcodec.h
  Extend AVPacket API with av_packet_unref, av_packet_ref,
  av_packet_move_ref, av_packet_copy_props, av_packet_free_side_data.

2013-08-05 - 9547e3e / f824535 - lavc 55.22.100 / 55.13.0 - avcodec.h
  Deprecate the bitstream-related members from struct AVVDPAUContext.
  The bitstream buffers no longer need to be explicitly freed.

2013-08-05 - 3b805dc / 549294f - lavc 55.21.100 / 55.12.0 - avcodec.h
  Deprecate the CODEC_CAP_HWACCEL_VDPAU codec capability. Use CODEC_CAP_HWACCEL
  and select the AV_PIX_FMT_VDPAU format with get_format() instead.

2013-08-05 - 4ee0984 / a0ad5d0 - lavu 52.41.100 / 52.14.0 - pixfmt.h
  Deprecate AV_PIX_FMT_VDPAU_*. Use AV_PIX_FMT_VDPAU instead.

2013-08-02 - 82fdfe8 / a8b1927 - lavc 55.20.100 / 55.11.0 - avcodec.h
  Add output_picture_number to AVCodecParserContext.

2013-07-23 - abc8110 - lavc 55.19.100 - avcodec.h
  Add avcodec_chroma_pos_to_enum()
  Add avcodec_enum_to_chroma_pos()


-------- 8< --------- FFmpeg 2.0 was cut here -------- 8< ---------

2013-07-03 - 838bd73 - lavfi 3.78.100 - avfilter.h
  Deprecate avfilter_graph_parse() in favor of the equivalent
  avfilter_graph_parse_ptr().

2013-06-24 - af5f9c0 / 95d5246 - lavc 55.17.100 / 55.10.0 - avcodec.h
  Add MPEG-2 AAC profiles

2013-06-25 - af5f9c0 / 95d5246 - lavf 55.10.100 - avformat.h
  Add AV_DISPOSITION_* flags to indicate text track kind.

2013-06-15 - 99b8cd0 - lavu 52.36.100
  Add AVRIPEMD:
   av_ripemd_alloc()
   av_ripemd_init()
   av_ripemd_update()
   av_ripemd_final()

2013-06-10 - 82ef670 - lavu 52.35.101 - hmac.h
  Add AV_HMAC_SHA224, AV_HMAC_SHA256, AV_HMAC_SHA384, AV_HMAC_SHA512

2013-06-04 - 30b491f / fc962d4 - lavu 52.35.100 / 52.13.0 - mem.h
  Add av_realloc_array and av_reallocp_array

2013-05-30 - 682b227 - lavu 52.35.100
  Add AVSHA512:
   av_sha512_alloc()
   av_sha512_init()
   av_sha512_update()
   av_sha512_final()

2013-05-24 - 8d4e969 / 129bb23 - lavfi 3.10.0 / 3.70.100 - avfilter.h
  Add support for slice multithreading to lavfi. Filters supporting threading
  are marked with AVFILTER_FLAG_SLICE_THREADS.
  New fields AVFilterContext.thread_type, AVFilterGraph.thread_type and
  AVFilterGraph.nb_threads (accessible directly or through AVOptions) may be
  used to configure multithreading.

2013-05-24 - fe40a9f / 2a6eaea - lavu 52.12.0 / 52.34.100 - cpu.h
  Add av_cpu_count() function for getting the number of logical CPUs.

2013-05-24 - 0c25c39 / b493847 - lavc 55.7.0 / 55.12.100 - avcodec.h
  Add picture_structure to AVCodecParserContext.

2013-05-17 - 3a751ea - lavu 52.33.100 - opt.h
  Add AV_OPT_TYPE_COLOR value to AVOptionType enum.

2013-05-13 - e398416 - lavu 52.31.100 - mem.h
  Add av_dynarray2_add().

2013-05-12 - 1776177 - lavfi 3.65.100
  Add AVFILTER_FLAG_SUPPORT_TIMELINE* filter flags.

2013-04-19 - 380cfce - lavc 55.4.100
  Add AV_CODEC_PROP_TEXT_SUB property for text based subtitles codec.

2013-04-18 - 7c1a002 - lavf 55.3.100
  The matroska demuxer can now output proper verbatim ASS packets. It will
  become the default starting lavf 56.0.100.

2013-04-10 - af0d270 - lavu 25.26.100 - avutil.h,opt.h
  Add av_int_list_length()
  and av_opt_set_int_list().

2013-03-30 - 5c73645 - lavu 52.24.100 - samplefmt.h
  Add av_samples_alloc_array_and_samples().

2013-03-29 - ef7b6b4 - lavf 55.1.100 - avformat.h
  Add av_guess_frame_rate()

2013-03-20 - 8d928a9 - lavu 52.22.100 - opt.h
  Add AV_OPT_TYPE_DURATION value to AVOptionType enum.

2013-03-17 - 7aa9af5 - lavu 52.20.100 - opt.h
  Add AV_OPT_TYPE_VIDEO_RATE value to AVOptionType enum.


-------- 8< --------- FFmpeg 1.2 was cut here -------- 8< ---------

2013-03-07 - 9767ec6 - lavu 52.18.100 - avstring.h,bprint.h
  Add av_escape() and av_bprint_escape() API.

2013-02-24 - b59cd08 - lavfi 3.41.100 - buffersink.h
  Add sample_rates field to AVABufferSinkParams.

2013-01-17 - a1a707f - lavf 54.61.100
  Add av_codec_get_tag2().

2013-01-01 - 2eb2e17 - lavfi 3.34.100
  Add avfilter_get_audio_buffer_ref_from_arrays_channels.


-------- 8< --------- FFmpeg 1.1 was cut here -------- 8< ---------

2012-12-20 - 34de47aa - lavfi 3.29.100 - avfilter.h
  Add AVFilterLink.channels, avfilter_link_get_channels()
  and avfilter_ref_get_channels().

2012-12-15 - 96d815fc - lavc 54.80.100 - avcodec.h
  Add pkt_size field to AVFrame.

2012-11-25 - c70ec631 - lavu 52.9.100 - opt.h
  Add the following convenience functions to opt.h:
   av_opt_get_image_size
   av_opt_get_pixel_fmt
   av_opt_get_sample_fmt
   av_opt_set_image_size
   av_opt_set_pixel_fmt
   av_opt_set_sample_fmt

2012-11-17 - 4cd74c81 - lavu 52.8.100 - bprint.h
  Add av_bprint_strftime().

2012-11-15 - 92648107 - lavu 52.7.100 - opt.h
  Add av_opt_get_key_value().

2012-11-13 - 79456652 - lavfi 3.23.100 - avfilter.h
  Add channels field to AVFilterBufferRefAudioProps.

2012-11-03 - 481fdeee - lavu 52.3.100 - opt.h
  Add AV_OPT_TYPE_SAMPLE_FMT value to AVOptionType enum.

2012-10-21 - 6fb2fd8 - lavc  54.68.100 - avcodec.h
                       lavfi  3.20.100 - avfilter.h
  Add AV_PKT_DATA_STRINGS_METADATA side data type, used to transmit key/value
  strings between AVPacket and AVFrame, and add metadata field to
  AVCodecContext (which shall not be accessed by users; see AVFrame metadata
  instead).

2012-09-27 - a70b493 - lavd 54.3.100 - version.h
  Add LIBAVDEVICE_IDENT symbol.

2012-09-27 - a70b493 - lavfi 3.18.100 - version.h
  Add LIBAVFILTER_IDENT symbol.

2012-09-27 - a70b493 - libswr 0.16.100 - version.h
  Add LIBSWRESAMPLE_VERSION, LIBSWRESAMPLE_BUILD
  and LIBSWRESAMPLE_IDENT symbols.


-------- 8< --------- FFmpeg 1.0 was cut here -------- 8< ---------

2012-09-06 - 29e972f - lavu 51.72.100 - parseutils.h
  Add av_small_strptime() time parsing function.

  Can be used as a stripped-down replacement for strptime(), on
  systems which do not support it.

2012-08-25 - 2626cc4 - lavf 54.28.100
  Matroska demuxer now identifies SRT subtitles as AV_CODEC_ID_SUBRIP instead
  of AV_CODEC_ID_TEXT.

2012-08-13 - 5c0d8bc - lavfi 3.8.100 - avfilter.h
  Add avfilter_get_class() function, and priv_class field to AVFilter
  struct.

2012-08-12 - a25346e - lavu 51.69.100 - opt.h
  Add AV_OPT_FLAG_FILTERING_PARAM symbol in opt.h.

2012-07-31 - 23fc4dd - lavc 54.46.100
  Add channels field to AVFrame.

2012-07-30 - f893904 - lavu 51.66.100
  Add av_get_channel_description()
  and av_get_standard_channel_layout() functions.

2012-07-21 - 016a472 - lavc 54.43.100
  Add decode_error_flags field to AVFrame.

2012-07-20 - b062936 - lavf 54.18.100
  Add avformat_match_stream_specifier() function.

2012-07-14 - f49ec1b - lavc 54.38.100 - avcodec.h
  Add metadata to AVFrame, and the accessor functions
  av_frame_get_metadata() and av_frame_set_metadata().

2012-07-10 - 0e003d8 - lavc 54.33.100
  Add av_fast_padded_mallocz().

2012-07-10 - 21d5609 - lavfi 3.2.0 - avfilter.h
  Add init_opaque() callback to AVFilter struct.

2012-06-26 - e6674e4 - lavu 51.63.100 - imgutils.h
  Add functions to libavutil/imgutils.h:
  av_image_get_buffer_size()
  av_image_fill_arrays()
  av_image_copy_to_buffer()

2012-06-24 - c41899a - lavu 51.62.100 - version.h
  version moved from avutil.h to version.h

2012-04-11 - 359abb1 - lavu 51.58.100 - error.h
  Add av_make_error_string() and av_err2str() utilities to
  libavutil/error.h.

2012-06-05 - 62b39d4 - lavc 54.24.100
  Add pkt_duration field to AVFrame.

2012-05-24 - f2ee065 - lavu 51.54.100
  Move AVPALETTE_SIZE and AVPALETTE_COUNT macros from
  libavcodec/avcodec.h to libavutil/pixfmt.h.

2012-05-14 - 94a9ac1 - lavf 54.5.100
  Add av_guess_sample_aspect_ratio() function.

2012-04-20 - 65fa7bc - lavfi 2.70.100
  Add avfilter_unref_bufferp() to avfilter.h.

2012-04-13 - 162e400 - lavfi 2.68.100
  Install libavfilter/asrc_abuffer.h public header.

2012-03-26 - a67d9cf - lavfi 2.66.100
  Add avfilter_fill_frame_from_{audio_,}buffer_ref() functions.

2013-05-15 - ff46809 / e6c4ac7 - lavu 52.32.100 / 52.11.0 - pixdesc.h
  Replace PIX_FMT_* flags with AV_PIX_FMT_FLAG_*.

2013-04-03 - 6fc58a8 / 507b1e4 - lavc 55.7.100 / 55.4.0 - avcodec.h
  Add field_order to AVCodecParserContext.

2013-04-19 - f4b05cd / 5e83d9a - lavc 55.5.100 / 55.2.0 - avcodec.h
  Add CODEC_FLAG_UNALIGNED to allow decoders to produce unaligned output.

2013-04-11 - lavfi 3.53.100 / 3.8.0
  231fd44 / 38f0c07 - Move all content from avfiltergraph.h to avfilter.h. Deprecate
            avfilterhraph.h, user applications should include just avfilter.h
  86070b8 / bc1a985 - Add avfilter_graph_alloc_filter(), deprecate avfilter_open() and
            avfilter_graph_add_filter().
  4fde705 / 1113672 - Add AVFilterContext.graph pointing to the AVFilterGraph that contains the
            filter.
  710b0aa / 48a5ada - Add avfilter_init_str(), deprecate avfilter_init_filter().
  46de9ba / 1ba95a9 - Add avfilter_init_dict().
  16fc24b / 7cdd737 - Add AVFilter.flags field and AVFILTER_FLAG_DYNAMIC_{INPUTS,OUTPUTS} flags.
  f4db6bf / 7e8fe4b - Add avfilter_pad_count() for counting filter inputs/outputs.
  835cc0f / fa2a34c - Add avfilter_next(), deprecate av_filter_next().
            Deprecate avfilter_uninit().

2013-04-09 - lavfi 3.51.100 / 3.7.0 - avfilter.h
  0594ef0 / b439c99 - Add AVFilter.priv_class for exporting filter options through the
            AVOptions API in the similar way private options work in lavc and lavf.
  44d4488 / 8114c10 - Add avfilter_get_class().
  Switch all filters to use AVOptions.

2013-03-19 - 17ebef2 / 2c328a9 - lavu 52.20.100 / 52.9.0 - pixdesc.h
  Add av_pix_fmt_count_planes() function for counting planes in a pixel format.

2013-03-16 - ecade98 / 42c7c61 - lavfi 3.47.100 / 3.6.0
  Add AVFilterGraph.nb_filters, deprecate AVFilterGraph.filter_count.

2013-03-08 - Reference counted buffers - lavu 52.8.0, lavc 55.0.100 / 55.0.0, lavf 55.0.100 / 55.0.0,
lavd 54.4.100 / 54.0.0, lavfi 3.5.0
  36099df / 8e401db, 532f31a / 1cec062 - add a new API for reference counted buffers and buffer
                     pools (new header libavutil/buffer.h).
  2653e12 / 1afddbe - add AVPacket.buf to allow reference counting for the AVPacket data.
            Add av_packet_from_data() function for constructing packets from
            av_malloc()ed data.
  c4e8821 / 7ecc2d4 - move AVFrame from lavc to lavu (new header libavutil/frame.h), add
            AVFrame.buf/extended_buf to allow reference counting for the AVFrame
            data. Add new API for working with reference-counted AVFrames.
  80e9e63 / 759001c - add the refcounted_frames field to AVCodecContext to make audio and
            video decoders return reference-counted frames. Add get_buffer2()
            callback to AVCodecContext which allocates reference-counted frames.
            Add avcodec_default_get_buffer2() as the default get_buffer2()
            implementation.
            Deprecate AVCodecContext.get_buffer() / release_buffer() /
            reget_buffer(), avcodec_default_get_buffer(),
            avcodec_default_reget_buffer(), avcodec_default_release_buffer().
            Remove avcodec_default_free_buffers(), which should not have ever
            been called from outside of lavc.
            Deprecate the following AVFrame fields:
                * base -- is now stored in AVBufferRef
                * reference, type, buffer_hints -- are unnecessary in the new API
                * hwaccel_picture_private, owner, thread_opaque -- should not
                  have been acessed from outside of lavc
                * qscale_table, qstride, qscale_type, mbskip_table, motion_val,
                  mb_type, dct_coeff, ref_index -- mpegvideo-specific tables,
                  which are not exported anymore.
  a05a44e / 7e35037 - switch libavfilter to use AVFrame instead of AVFilterBufferRef. Add
            av_buffersrc_add_frame(), deprecate av_buffersrc_buffer().
            Add av_buffersink_get_frame() and av_buffersink_get_samples(),
            deprecate av_buffersink_read() and av_buffersink_read_samples().
            Deprecate AVFilterBufferRef and all functions for working with it.

2013-03-17 - 6c17ff8 / 12c5c1d - lavu 52.19.100 / 52.8.0 - avstring.h
  Add av_isdigit, av_isgraph, av_isspace, av_isxdigit.

2013-02-23 - 71cf094 / 9f12235 - lavfi 3.40.100 / 3.4.0 - avfiltergraph.h
  Add resample_lavr_opts to AVFilterGraph for setting libavresample options
  for auto-inserted resample filters.

2013-01-25 - e7e14bc / 38c1466 - lavu 52.17.100 / 52.7.0 - dict.h
  Add av_dict_parse_string() to set multiple key/value pairs at once from a
  string.

2013-01-25 - 25be630 / b85a5e8 - lavu 52.16.100 / 52.6.0 - avstring.h
  Add av_strnstr()

2013-01-15 - e7e0186 / 8ee288d - lavu 52.15.100 / 52.5.0 - hmac.h
  Add AVHMAC.

2013-01-13 - 8ee7b38 / 44e065d - lavc 54.87.100 / 54.36.0 - vdpau.h
  Add AVVDPAUContext struct for VDPAU hardware-accelerated decoding.

2013-01-12 - dae382b / 169fb94 - lavu 52.14.100 / 52.4.0 - pixdesc.h
  Add AV_PIX_FMT_VDPAU flag.

2013-01-07 - 249fca3 / 074a00d - lavr 1.1.0
  Add avresample_set_channel_mapping() for input channel reordering,
  duplication, and silencing.

2012-12-29 - 2ce43b3 / d8fd06c - lavu 52.13.100 / 52.3.0 - avstring.h
  Add av_basename() and av_dirname().

2012-11-11 - 03b0787 / 5980f5d - lavu 52.6.100 / 52.2.0 - audioconvert.h
  Rename audioconvert.h to channel_layout.h. audioconvert.h is now deprecated.

2012-11-05 - 7d26be6 / dfde8a3 - lavu 52.5.100 / 52.1.0 - intmath.h
  Add av_ctz() for trailing zero bit count

2012-10-21 - e3a91c5 / a893655 - lavu 51.77.100 / 51.45.0 - error.h
  Add AVERROR_EXPERIMENTAL

2012-10-12 - a33ed6b / d2fcb35 - lavu 51.76.100 / 51.44.0 - pixdesc.h
  Add functions for accessing pixel format descriptors.
  Accessing the av_pix_fmt_descriptors array directly is now
  deprecated.

2012-10-11 - f391e40 / 9a92aea - lavu 51.75.100 / 51.43.0 - aes.h, md5.h, sha.h, tree.h
  Add functions for allocating the opaque contexts for the algorithms,

2012-10-10 - de31814 / b522000 - lavf 54.32.100 / 54.18.0 - avio.h
  Add avio_closep to complement avio_close.

2012-10-08 - ae77266 / 78071a1 - lavu 51.74.100 / 51.42.0 - pixfmt.h
  Rename PixelFormat to AVPixelFormat and all PIX_FMT_* to AV_PIX_FMT_*.
  To provide backwards compatibility, PixelFormat is now #defined as
  AVPixelFormat.
  Note that this can break user code that includes pixfmt.h and uses the
  'PixelFormat' identifier. Such code should either #undef PixelFormat
  or stop using the PixelFormat name.

2012-10-05 - 55c49af / e7ba5b1 - lavr 1.0.0 - avresample.h
  Data planes parameters to avresample_convert() and
  avresample_read() are now uint8_t** instead of void**.
  Libavresample is now stable.

2012-09-26 - 3ba0dab7 / 1384df64 - lavf 54.29.101 / 56.06.3 - avformat.h
  Add AVFormatContext.avoid_negative_ts.

2012-09-24 - 46a3595 / a42aada - lavc 54.59.100 / 54.28.0 - avcodec.h
  Add avcodec_free_frame(). This function must now
  be used for freeing an AVFrame.

2012-09-12 - e3e09f2 / 8919fee - lavu 51.73.100 / 51.41.0 - audioconvert.h
  Added AV_CH_LOW_FREQUENCY_2 channel mask value.

2012-09-04 - b21b5b0 / 686a329 - lavu 51.71.100 / 51.40.0 - opt.h
  Reordered the fields in default_val in AVOption, changed which
  default_val field is used for which AVOptionType.

2012-08-30 - 98298eb / a231832 - lavc 54.54.101 / 54.26.1 - avcodec.h
  Add codec descriptor properties AV_CODEC_PROP_LOSSY and
  AV_CODEC_PROP_LOSSLESS.

2012-08-18 - lavc 54.26 - avcodec.h
  Add codec descriptors for accessing codec properties without having
  to refer to a specific decoder or encoder.

  f5f3684 / c223d79 - Add an AVCodecDescriptor struct and functions
            avcodec_descriptor_get() and avcodec_descriptor_next().
  f5f3684 / 51efed1 - Add AVCodecDescriptor.props and AV_CODEC_PROP_INTRA_ONLY.
  6c180b3 / 91e59fe - Add avcodec_descriptor_get_by_name().

2012-08-08 - f5f3684 / 987170c - lavu 51.68.100 / 51.38.0 - dict.h
  Add av_dict_count().

2012-08-07 - 7a72695 / 104e10f - lavc 54.51.100 / 54.25.0 - avcodec.h
  Rename CodecID to AVCodecID and all CODEC_ID_* to AV_CODEC_ID_*.
  To provide backwards compatibility, CodecID is now #defined as AVCodecID.
  Note that this can break user code that includes avcodec.h and uses the
  'CodecID' identifier. Such code should either #undef CodecID or stop using the
  CodecID name.

2012-08-03 - e776ee8 / 239fdf1 - lavu 51.66.101 / 51.37.1 - cpu.h
                       lsws 2.1.1   - swscale.h
  Rename AV_CPU_FLAG_MMX2  ---> AV_CPU_FLAG_MMXEXT.
  Rename SWS_CPU_CAPS_MMX2 ---> SWS_CPU_CAPS_MMXEXT.

2012-07-29 - 7c26761 / 681ed00 - lavf 54.22.100 / 54.13.0 - avformat.h
  Add AVFMT_FLAG_NOBUFFER for low latency use cases.

2012-07-10 - fbe0245 / f3e5e6f - lavu 51.65.100 / 51.37.0
  Add av_malloc_array() and av_mallocz_array()

2012-06-22 - e847f41 / d3d3a32 - lavu 51.61.100 / 51.34.0
  Add av_usleep()

2012-06-20 - 4da42eb / ae0a301 - lavu 51.60.100 / 51.33.0
  Move av_gettime() to libavutil, add libavutil/time.h

2012-06-09 - 82edf67 / 3971be0 - lavr 0.0.3
  Add a parameter to avresample_build_matrix() for Dolby/DPLII downmixing.

2012-06-12 - c7b9eab / 9baeff9 - lavfi 2.79.100 / 2.23.0 - avfilter.h
  Add AVFilterContext.nb_inputs/outputs. Deprecate
  AVFilterContext.input/output_count.

2012-06-12 - c7b9eab / 84b9fbe - lavfi 2.79.100 / 2.22.0 - avfilter.h
  Add avfilter_pad_get_type() and avfilter_pad_get_name(). Those
  should now be used instead of accessing AVFilterPad members
  directly.

2012-06-12 - 3630a07 / b0f0dfc - lavu 51.57.100 / 51.32.0 - audioconvert.h
  Add av_get_channel_layout_channel_index(), av_get_channel_name()
  and av_channel_layout_extract_channel().

2012-05-25 - 53ce990 / 154486f - lavu 51.55.100 / 51.31.0 - opt.h
  Add av_opt_set_bin()

2012-05-15 - lavfi 2.74.100 / 2.17.0
  Add support for audio filters
  61930bd / ac71230, 1cbf7fb / a2cd9be - add video/audio buffer sink in a new installed
                    header buffersink.h
  1cbf7fb / 720c6b7 - add av_buffersrc_write_frame(), deprecate
            av_vsrc_buffer_add_frame()
  61930bd / ab16504 - add avfilter_copy_buf_props()
  61930bd / 9453c9e - add extended_data to AVFilterBuffer
  61930bd / 1b8c927 - add avfilter_get_audio_buffer_ref_from_arrays()

2012-05-09 - lavu 51.53.100 / 51.30.0 - samplefmt.h
  61930bd / 142e740 - add av_samples_copy()
  61930bd / 6d7f617 - add av_samples_set_silence()

2012-05-09 - 61930bd / a5117a2 - lavc 54.21.101 / 54.13.1
  For audio formats with fixed frame size, the last frame
  no longer needs to be padded with silence, libavcodec
  will handle this internally (effectively all encoders
  behave as if they had CODEC_CAP_SMALL_LAST_FRAME set).

2012-05-07 - 653d117 / 828bd08 - lavc 54.20.100 / 54.13.0 - avcodec.h
  Add sample_rate and channel_layout fields to AVFrame.

2012-05-01 - 2330eb1 / 4010d72 - lavr 0.0.1
  Change AV_MIX_COEFF_TYPE_Q6 to AV_MIX_COEFF_TYPE_Q8.

2012-04-25 - e890b68 / 3527a73 - lavu 51.48.100 / 51.29.0 - cpu.h
  Add av_parse_cpu_flags()

2012-04-24 - 3ead79e / c8af852 - lavr 0.0.0
  Add libavresample audio conversion library

2012-04-20 - 3194ab7 / 0c0d1bc - lavu 51.47.100 / 51.28.0 - audio_fifo.h
  Add audio FIFO functions:
    av_audio_fifo_free()
    av_audio_fifo_alloc()
    av_audio_fifo_realloc()
    av_audio_fifo_write()
    av_audio_fifo_read()
    av_audio_fifo_drain()
    av_audio_fifo_reset()
    av_audio_fifo_size()
    av_audio_fifo_space()

2012-04-14 - lavfi 2.70.100 / 2.16.0 - avfiltergraph.h
  7432bcf / d7bcc71 Add avfilter_graph_parse2().

2012-04-08 - 6bfb304 / 4d693b0 - lavu 51.46.100 / 51.27.0 - samplefmt.h
  Add av_get_packed_sample_fmt() and av_get_planar_sample_fmt()

2012-03-21 - b75c67d - lavu 51.43.100
  Add bprint.h for bprint API.

2012-02-21 - 9cbf17e - lavc 54.4.100
  Add av_get_pcm_codec() function.

2012-02-16 - 560b224 - libswr 0.7.100
  Add swr_set_matrix() function.

2012-02-09 - c28e7af - lavu 51.39.100
  Add a new installed header libavutil/timestamp.h with timestamp
  utilities.

2012-02-06 - 70ffda3 - lavu 51.38.100
  Add av_parse_ratio() function to parseutils.h.

2012-02-06 - 70ffda3 - lavu 51.38.100
  Add AV_LOG_MAX_OFFSET macro to log.h.

2012-02-02 - 0eaa123 - lavu 51.37.100
  Add public timecode helpers.

2012-01-24 - 0c3577b - lavfi 2.60.100
  Add avfilter_graph_dump.

2012-03-20 - 0ebd836 / 3c90cc2 - lavfo 54.2.0
  Deprecate av_read_packet(), use av_read_frame() with
  AVFMT_FLAG_NOPARSE | AVFMT_FLAG_NOFILLIN in AVFormatContext.flags

2012-03-05 - lavc 54.10.100 / 54.8.0
  f095391 / 6699d07 Add av_get_exact_bits_per_sample()
  f095391 / 9524cf7 Add av_get_audio_frame_duration()

2012-03-04 - 2af8f2c / 44fe77b - lavc 54.8.100 / 54.7.0 - avcodec.h
  Add av_codec_is_encoder/decoder().

2012-03-01 - 1eb7f39 / 442c132 - lavc 54.5.100 / 54.3.0 - avcodec.h
  Add av_packet_shrink_side_data.

2012-02-29 - 79ae084 / dd2a4bc - lavf 54.2.100 / 54.2.0 - avformat.h
  Add AVStream.attached_pic and AV_DISPOSITION_ATTACHED_PIC,
  used for dealing with attached pictures/cover art.

2012-02-25 - 305e4b3 / c9bca80 - lavu 51.41.100 / 51.24.0 - error.h
  Add AVERROR_UNKNOWN
  NOTE: this was backported to 0.8

2012-02-20 - eadd426 / e9cda85 - lavc 54.2.100 / 54.2.0
  Add duration field to AVCodecParserContext

2012-02-20 - eadd426 / 0b42a93 - lavu 51.40.100 / 51.23.1 - mathematics.h
  Add av_rescale_q_rnd()

2012-02-08 - f2b20b7 / 38d5533 - lavu 51.38.101 / 51.22.1 - pixdesc.h
  Add PIX_FMT_PSEUDOPAL flag.

2012-02-08 - f2b20b7 / 52f82a1 - lavc 54.2.100 / 54.1.0
  Add avcodec_encode_video2() and deprecate avcodec_encode_video().

2012-02-01 - 4c677df / 316fc74 - lavc 54.1.0
  Add av_fast_padded_malloc() as alternative for av_realloc() when aligned
  memory is required. The buffer will always have FF_INPUT_BUFFER_PADDING_SIZE
  zero-padded bytes at the end.

2012-01-31 - a369a6b / dd6d3b0 - lavf 54.1.0
  Add avformat_get_riff_video_tags() and avformat_get_riff_audio_tags().
  NOTE: this was backported to 0.8

2012-01-31 - a369a6b / af08d9a - lavc 54.1.0
  Add avcodec_is_open() function.
  NOTE: this was backported to 0.8

2012-01-30 - 151ecc2 / 8b93312 - lavu 51.36.100 / 51.22.0 - intfloat.h
  Add a new installed header libavutil/intfloat.h with int/float punning
  functions.
  NOTE: this was backported to 0.8

2012-01-25 - lavf 53.31.100 / 53.22.0
  3c5fe5b / f1caf01 Allow doing av_write_frame(ctx, NULL) for flushing possible
          buffered data within a muxer. Added AVFMT_ALLOW_FLUSH for
          muxers supporting it (av_write_frame makes sure it is called
          only for muxers with this flag).

2012-01-15 - lavc 53.56.105 / 53.34.0
  New audio encoding API:
  67f5650 / b2c75b6 Add CODEC_CAP_VARIABLE_FRAME_SIZE capability for use by audio
          encoders.
  67f5650 / 5ee5fa0 Add avcodec_fill_audio_frame() as a convenience function.
  67f5650 / b2c75b6 Add avcodec_encode_audio2() and deprecate avcodec_encode_audio().
          Add AVCodec.encode2().

2012-01-12 - b18e17e / 3167dc9 - lavfi 2.59.100 / 2.15.0
  Add a new installed header -- libavfilter/version.h -- with version macros.


-------- 8< --------- FFmpeg 0.9 was cut here -------- 8< ---------

2011-12-08 - a502939 - lavfi 2.52.0
  Add av_buffersink_poll_frame() to buffersink.h.

2011-12-08 - 26c6fec - lavu 51.31.0
  Add av_log_format_line.

2011-12-03 - 976b095 - lavu 51.30.0
  Add AVERROR_BUG.

2011-11-24 - 573ffbb - lavu 51.28.1
  Add av_get_alt_sample_fmt() to samplefmt.h.

2011-11-03 - 96949da - lavu 51.23.0
  Add av_strcasecmp() and av_strncasecmp() to avstring.h.

2011-10-20 - b35e9e1 - lavu 51.22.0
  Add av_strtok() to avstring.h.

2012-01-03 - ad1c8dd / b73ec05 - lavu 51.34.100 / 51.21.0
  Add av_popcount64

2011-12-18 - 7c29313 / 8400b12 - lavc 53.46.1 / 53.28.1
  Deprecate AVFrame.age. The field is unused.

2011-12-12 - 8bc7fe4 / 5266045 - lavf 53.25.0 / 53.17.0
  Add avformat_close_input().
  Deprecate av_close_input_file() and av_close_input_stream().

2011-12-09 - c59b80c / b2890f5 - lavu 51.32.0 / 51.20.0 - audioconvert.h
  Expand the channel layout list.

2011-12-02 - e4de716 / 0eea212 - lavc 53.40.0 / 53.25.0
  Add nb_samples and extended_data fields to AVFrame.
  Deprecate AVCODEC_MAX_AUDIO_FRAME_SIZE.
  Deprecate avcodec_decode_audio3() in favor of avcodec_decode_audio4().
  avcodec_decode_audio4() writes output samples to an AVFrame, which allows
  audio decoders to use get_buffer().

2011-12-04 - e4de716 / 560f773 - lavc 53.40.0 / 53.24.0
  Change AVFrame.data[4]/base[4]/linesize[4]/error[4] to [8] at next major bump.
  Change AVPicture.data[4]/linesize[4] to [8] at next major bump.
  Change AVCodecContext.error[4] to [8] at next major bump.
  Add AV_NUM_DATA_POINTERS to simplify the bump transition.

2011-11-24 - lavu 51.29.0 / 51.19.0
  92afb43 / bd97b2e - add planar RGB pixel formats
  92afb43 / 6b0768e - add PIX_FMT_PLANAR and PIX_FMT_RGB pixel descriptions

2011-11-23 - 8e576d5 / bbb46f3 - lavu 51.27.0 / 51.18.0
  Add av_samples_get_buffer_size(), av_samples_fill_arrays(), and
  av_samples_alloc(), to samplefmt.h.

2011-11-23 - 8e576d5 / 8889cc4 - lavu 51.27.0 / 51.17.0
  Add planar sample formats and av_sample_fmt_is_planar() to samplefmt.h.

2011-11-19 - dbb38bc / f3a29b7 - lavc 53.36.0 / 53.21.0
  Move some AVCodecContext fields to a new private struct, AVCodecInternal,
  which is accessed from a new field, AVCodecContext.internal.
  - fields moved:
      AVCodecContext.internal_buffer       --> AVCodecInternal.buffer
      AVCodecContext.internal_buffer_count --> AVCodecInternal.buffer_count
      AVCodecContext.is_copy               --> AVCodecInternal.is_copy

2011-11-16 - 8709ba9 / 6270671 - lavu 51.26.0 / 51.16.0
  Add av_timegm()

2011-11-13 - lavf 53.21.0 / 53.15.0
  New interrupt callback API, allowing per-AVFormatContext/AVIOContext
  interrupt callbacks.
  5f268ca / 6aa0b98 Add AVIOInterruptCB struct and the interrupt_callback field to
          AVFormatContext.
  5f268ca / 1dee0ac Add avio_open2() with additional parameters. Those are
          an interrupt callback and an options AVDictionary.
          This will allow passing AVOptions to protocols after lavf
          54.0.

2011-11-06 - 13b7781 / ba04ecf - lavu 51.24.0 / 51.14.0
  Add av_strcasecmp() and av_strncasecmp() to avstring.h.

2011-11-06 - 13b7781 / 07b172f - lavu 51.24.0 / 51.13.0
  Add av_toupper()/av_tolower()

2011-11-05 - d8cab5c / b6d08f4 - lavf 53.19.0 / 53.13.0
  Add avformat_network_init()/avformat_network_deinit()

2011-10-27 - 6faf0a2 / 512557b - lavc 53.24.0 / 53.15.0
  Remove avcodec_parse_frame.
  Deprecate AVCodecContext.parse_only and CODEC_CAP_PARSE_ONLY.

2011-10-19 - d049257 / 569129a - lavf 53.17.0 / 53.10.0
  Add avformat_new_stream(). Deprecate av_new_stream().

2011-10-13 - 91eb1b1 / b631fba - lavf 53.16.0 / 53.9.0
  Add AVFMT_NO_BYTE_SEEK AVInputFormat flag.

2011-10-12 - lavu 51.21.0 / 51.12.0
  AVOptions API rewrite.

  - f884ef0 / 145f741 FF_OPT_TYPE* renamed to AV_OPT_TYPE_*
  - new setting/getting functions with slightly different semantics:
        f884ef0 / dac66da av_set_string3 -> av_opt_set
                av_set_double  -> av_opt_set_double
                av_set_q       -> av_opt_set_q
                av_set_int     -> av_opt_set_int

        f884ef0 / 41d9d51 av_get_string  -> av_opt_get
                av_get_double  -> av_opt_get_double
                av_get_q       -> av_opt_get_q
                av_get_int     -> av_opt_get_int

  - f884ef0 / 8c5dcaa trivial rename av_next_option -> av_opt_next
  - f884ef0 / 641c7af new functions - av_opt_child_next, av_opt_child_class_next
    and av_opt_find2()

2011-09-22 - a70e787 - lavu 51.17.0
  Add av_x_if_null().

2011-09-18 - 645cebb - lavc 53.16.0
  Add showall flag2

2011-09-16 - ea8de10 - lavfi 2.42.0
  Add avfilter_all_channel_layouts.

2011-09-16 - 9899037 - lavfi 2.41.0
  Rename avfilter_all_* function names to avfilter_make_all_*.

  In particular, apply the renames:
  avfilter_all_formats         -> avfilter_make_all_formats
  avfilter_all_channel_layouts -> avfilter_make_all_channel_layouts
  avfilter_all_packing_formats -> avfilter_make_all_packing_formats

2011-09-12 - 4381bdd - lavfi 2.40.0
  Change AVFilterBufferRefAudioProps.sample_rate type from uint32_t to int.

2011-09-12 - 2c03174 - lavfi 2.40.0
  Simplify signature for avfilter_get_audio_buffer(), make it
  consistent with avfilter_get_video_buffer().

2011-09-06 - 4f7dfe1 - lavfi 2.39.0
  Rename libavfilter/vsink_buffer.h to libavfilter/buffersink.h.

2011-09-06 - c4415f6 - lavfi 2.38.0
  Unify video and audio sink API.

  In particular, add av_buffersink_get_buffer_ref(), deprecate
  av_vsink_buffer_get_video_buffer_ref() and change the value for the
  opaque field passed to the abuffersink init function.

2011-09-04 - 61e2e29 - lavu 51.16.0
  Add av_asprintf().

2011-08-22 - dacd827 - lavf 53.10.0
  Add av_find_program_from_stream().

2011-08-20 - 69e2c1a - lavu 51.13.0
  Add av_get_media_type_string().

2011-09-03 - 1889c67 / fb4ca26 - lavc 53.13.0
                       lavf 53.11.0
                       lsws  2.1.0
  Add {avcodec,avformat,sws}_get_class().

2011-08-03 - 1889c67 / c11fb82 - lavu 51.15.0
  Add AV_OPT_SEARCH_FAKE_OBJ flag for av_opt_find() function.

2011-08-14 - 323b930 - lavu 51.12.0
  Add av_fifo_peek2(), deprecate av_fifo_peek().

2011-08-26 - lavu 51.14.0 / 51.9.0
  - 976a8b2 / add41de..976a8b2 / abc78a5 Do not include intfloat_readwrite.h,
    mathematics.h, rational.h, pixfmt.h, or log.h from avutil.h.

2011-08-16 - 27fbe31 / 48f9e45 - lavf 53.11.0 / 53.8.0
  Add avformat_query_codec().

2011-08-16 - 27fbe31 / bca06e7 - lavc 53.11.0
  Add avcodec_get_type().

2011-08-06 - 0cb233c / 2f63440 - lavf 53.7.0
  Add error_recognition to AVFormatContext.

2011-08-02 - 1d186e9 / 9d39cbf - lavc 53.9.1
  Add AV_PKT_FLAG_CORRUPT AVPacket flag.

2011-07-16 - b57df29 - lavfi 2.27.0
  Add audio packing negotiation fields and helper functions.

  In particular, add AVFilterPacking enum, planar, in_packings and
  out_packings fields to AVFilterLink, and the functions:
  avfilter_set_common_packing_formats()
  avfilter_all_packing_formats()

2011-07-10 - 3602ad7 / a67c061 - lavf 53.6.0
  Add avformat_find_stream_info(), deprecate av_find_stream_info().
  NOTE: this was backported to 0.7

2011-07-10 - 3602ad7 / 0b950fe - lavc 53.8.0
  Add avcodec_open2(), deprecate avcodec_open().
  NOTE: this was backported to 0.7

  Add avcodec_alloc_context3. Deprecate avcodec_alloc_context() and
  avcodec_alloc_context2().

2011-07-01 - b442ca6 - lavf 53.5.0 - avformat.h
  Add function av_get_output_timestamp().

2011-06-28 - 5129336 - lavu 51.11.0 - avutil.h
  Define the AV_PICTURE_TYPE_NONE value in AVPictureType enum.


-------- 8< --------- FFmpeg 0.7 was cut here -------- 8< ---------



-------- 8< --------- FFmpeg 0.8 was cut here -------- 8< ---------

2011-06-19 - fd2c0a5 - lavfi 2.23.0 - avfilter.h
  Add layout negotiation fields and helper functions.

  In particular, add in_chlayouts and out_chlayouts to AVFilterLink,
  and the functions:
  avfilter_set_common_sample_formats()
  avfilter_set_common_channel_layouts()
  avfilter_all_channel_layouts()

2011-06-19 - 527ca39 - lavfi 2.22.0 - AVFilterFormats
  Change type of AVFilterFormats.formats from int * to int64_t *,
  and update formats handling API accordingly.

  avfilter_make_format_list() still takes a int32_t array and converts
  it to int64_t. A new function, avfilter_make_format64_list(), that
  takes int64_t arrays has been added.

2011-06-19 - 44f669e - lavfi 2.21.0 - vsink_buffer.h
  Add video sink buffer and vsink_buffer.h public header.

2011-06-12 - 9fdf772 - lavfi 2.18.0 - avcodec.h
  Add avfilter_get_video_buffer_ref_from_frame() function in
  libavfilter/avcodec.h.

2011-06-12 - c535494 - lavfi 2.17.0 - avfiltergraph.h
  Add avfilter_inout_alloc() and avfilter_inout_free() functions.

2011-06-12 - 6119b23 - lavfi 2.16.0 - avfilter_graph_parse()
  Change avfilter_graph_parse() signature.

2011-06-23 - 686959e / 67e9ae1 - lavu 51.10.0 / 51.8.0 - attributes.h
  Add av_printf_format().

2011-06-16 - 2905e3f / 05e84c9, 2905e3f / 25de595 - lavf 53.4.0 / 53.2.0 - avformat.h
  Add avformat_open_input and avformat_write_header().
  Deprecate av_open_input_stream, av_open_input_file,
  AVFormatParameters and av_write_header.

2011-06-16 - 2905e3f / 7e83e1c, 2905e3f / dc59ec5 - lavu 51.9.0 / 51.7.0 - opt.h
  Add av_opt_set_dict() and av_opt_find().
  Deprecate av_find_opt().
  Add AV_DICT_APPEND flag.

2011-06-10 - 45fb647 / cb7c11c - lavu 51.6.0 - opt.h
  Add av_opt_flag_is_set().

2011-06-10 - c381960 - lavfi 2.15.0 - avfilter_get_audio_buffer_ref_from_arrays
  Add avfilter_get_audio_buffer_ref_from_arrays() to avfilter.h.

2011-06-09 - f9ecb84 / d9f80ea - lavu 51.8.0 - AVMetadata
  Move AVMetadata from lavf to lavu and rename it to
  AVDictionary -- new installed header dict.h.
  All av_metadata_* functions renamed to av_dict_*.

2011-06-07 - d552f61 / a6703fa - lavu 51.8.0 - av_get_bytes_per_sample()
  Add av_get_bytes_per_sample() in libavutil/samplefmt.h.
  Deprecate av_get_bits_per_sample_fmt().

2011-06-05 - f956924 / b39b062 - lavu 51.8.0 - opt.h
  Add av_opt_free convenience function.

2011-06-06 - 95a0242 - lavfi 2.14.0 - AVFilterBufferRefAudioProps
  Remove AVFilterBufferRefAudioProps.size, and use nb_samples in
  avfilter_get_audio_buffer() and avfilter_default_get_audio_buffer() in
  place of size.

2011-06-06 - 0bc2cca - lavu 51.6.0 - av_samples_alloc()
  Switch nb_channels and nb_samples parameters order in
  av_samples_alloc().

2011-06-06 - e1c7414 - lavu 51.5.0 - av_samples_*
  Change the data layout created by av_samples_fill_arrays() and
  av_samples_alloc().

2011-06-06 - 27bcf55 - lavfi 2.13.0 - vsrc_buffer.h
  Make av_vsrc_buffer_add_video_buffer_ref() accepts an additional
  flags parameter in input.

2011-06-03 - e977ca2 - lavfi 2.12.0 - avfilter_link_free()
  Add avfilter_link_free() function.

2011-06-02 - 5ad38d9 - lavu 51.4.0 - av_force_cpu_flags()
  Add av_cpu_flags() in libavutil/cpu.h.

2011-05-28 - e71f260 - lavu 51.3.0 - pixdesc.h
  Add av_get_pix_fmt_name() in libavutil/pixdesc.h, and deprecate
  avcodec_get_pix_fmt_name() in libavcodec/avcodec.h in its favor.

2011-05-25 - 39e4206 / 30315a8 - lavf 53.3.0 - avformat.h
  Add fps_probe_size to AVFormatContext.

2011-05-22 - 5ecdfd0 - lavf 53.2.0 - avformat.h
  Introduce avformat_alloc_output_context2() and deprecate
  avformat_alloc_output_context().

2011-05-22 - 83db719 - lavfi 2.10.0 - vsrc_buffer.h
  Make libavfilter/vsrc_buffer.h public.

2011-05-19 - c000a9f - lavfi 2.8.0 - avcodec.h
  Add av_vsrc_buffer_add_frame() to libavfilter/avcodec.h.

2011-05-14 - 9fdf772 - lavfi 2.6.0 - avcodec.h
  Add avfilter_get_video_buffer_ref_from_frame() to libavfilter/avcodec.h.

2011-05-18 - 75a37b5 / 64150ff - lavc 53.7.0 - AVCodecContext.request_sample_fmt
  Add request_sample_fmt field to AVCodecContext.

2011-05-10 - 59eb12f / 188dea1 - lavc 53.6.0 - avcodec.h
  Deprecate AVLPCType and the following fields in
  AVCodecContext: lpc_coeff_precision, prediction_order_method,
  min_partition_order, max_partition_order, lpc_type, lpc_passes.
  Corresponding FLAC encoder options should be used instead.

2011-05-07 - 9fdf772 - lavfi 2.5.0 - avcodec.h
  Add libavfilter/avcodec.h header and avfilter_copy_frame_props()
  function.

2011-05-07 - 18ded93 - lavc 53.5.0 - AVFrame
  Add format field to AVFrame.

2011-05-07 - 22333a6 - lavc 53.4.0 - AVFrame
  Add width and height fields to AVFrame.

2011-05-01 - 35fe66a - lavfi 2.4.0 - avfilter.h
  Rename AVFilterBufferRefVideoProps.pixel_aspect to
  sample_aspect_ratio.

2011-05-01 - 77e9dee - lavc 53.3.0 - AVFrame
  Add a sample_aspect_ratio field to AVFrame.

2011-05-01 - 1ba5727 - lavc 53.2.0 - AVFrame
  Add a pkt_pos field to AVFrame.

2011-04-29 - 35ceaa7 - lavu 51.2.0 - mem.h
  Add av_dynarray_add function for adding
  an element to a dynamic array.

2011-04-26 - d7e5aeb / bebe72f - lavu 51.1.0 - avutil.h
  Add AVPictureType enum and av_get_picture_type_char(), deprecate
  FF_*_TYPE defines and av_get_pict_type_char() defined in
  libavcodec/avcodec.h.

2011-04-26 - d7e5aeb / 10d3940 - lavfi 2.3.0 - avfilter.h
  Add pict_type and key_frame fields to AVFilterBufferRefVideo.

2011-04-26 - d7e5aeb / 7a11c82 - lavfi 2.2.0 - vsrc_buffer
  Add sample_aspect_ratio fields to vsrc_buffer arguments

2011-04-21 - 8772156 / 94f7451 - lavc 53.1.0 - avcodec.h
  Add CODEC_CAP_SLICE_THREADS for codecs supporting sliced threading.

2011-04-15 - lavc 52.120.0 - avcodec.h
  AVPacket structure got additional members for passing side information:
    c407984 / 4de339e introduce side information for AVPacket
    c407984 / 2d8591c make containers pass palette change in AVPacket

2011-04-12 - lavf 52.107.0 - avio.h
  Avio cleanup, part II - deprecate the entire URLContext API:
    c55780d / 175389c add avio_check as a replacement for url_exist
    9891004 / ff1ec0c add avio_pause and avio_seek_time as replacements
            for _av_url_read_fseek/fpause
    d4d0932 / cdc6a87 deprecate av_protocol_next(), avio_enum_protocols
            should be used instead.
    c88caa5 / 80c6e23 rename url_set_interrupt_cb->avio_set_interrupt_cb.
    c88caa5 / f87b1b3 rename open flags: URL_* -> AVIO_*
    d4d0932 / f8270bb add avio_enum_protocols.
    d4d0932 / 5593f03 deprecate URLProtocol.
    d4d0932 / c486dad deprecate URLContext.
    d4d0932 / 026e175 deprecate the typedef for URLInterruptCB
    c88caa5 / 8e76a19 deprecate av_register_protocol2.
    11d7841 / b840484 deprecate URL_PROTOCOL_FLAG_NESTED_SCHEME
    11d7841 / 1305d93 deprecate av_url_read_seek
    11d7841 / fa104e1 deprecate av_url_read_pause
    434f248 / 727c7aa deprecate url_get_filename().
    434f248 / 5958df3 deprecate url_max_packet_size().
    434f248 / 1869ea0 deprecate url_get_file_handle().
    434f248 / 32a97d4 deprecate url_filesize().
    434f248 / e52a914 deprecate url_close().
    434f248 / 58a48c6 deprecate url_seek().
    434f248 / 925e908 deprecate url_write().
    434f248 / dce3756 deprecate url_read_complete().
    434f248 / bc371ac deprecate url_read().
    434f248 / 0589da0 deprecate url_open().
    434f248 / 62eaaea deprecate url_connect.
    434f248 / 5652bb9 deprecate url_alloc.
    434f248 / 333e894 deprecate url_open_protocol
    434f248 / e230705 deprecate url_poll and URLPollEntry

2011-04-08 - lavf 52.106.0 - avformat.h
  Minor avformat.h cleanup:
    d4d0932 / a9bf9d8 deprecate av_guess_image2_codec
    d4d0932 / c3675df rename avf_sdp_create->av_sdp_create

2011-04-03 - lavf 52.105.0 - avio.h
  Large-scale renaming/deprecating of AVIOContext-related functions:
    2cae980 / 724f6a0 deprecate url_fdopen
    2cae980 / 403ee83 deprecate url_open_dyn_packet_buf
    2cae980 / 6dc7d80 rename url_close_dyn_buf       -> avio_close_dyn_buf
    2cae980 / b92c545 rename url_open_dyn_buf        -> avio_open_dyn_buf
    2cae980 / 8978fed introduce an AVIOContext.seekable field as a replacement for
            AVIOContext.is_streamed and url_is_streamed()
    1caa412 / b64030f deprecate get_checksum()
    1caa412 / 4c4427a deprecate init_checksum()
    2fd41c9 / 4ec153b deprecate udp_set_remote_url/get_local_port
    4fa0e24 / 933e90a deprecate av_url_read_fseek/fpause
    4fa0e24 / 8d9769a deprecate url_fileno
    0fecf26 / b7f2fdd rename put_flush_packet -> avio_flush
    0fecf26 / 35f1023 deprecate url_close_buf
    0fecf26 / 83fddae deprecate url_open_buf
    0fecf26 / d9d86e0 rename url_fprintf -> avio_printf
    0fecf26 / 59f65d9 deprecate url_setbufsize
    6947b0c / 3e68b3b deprecate url_ferror
    e8bb2e2 deprecate url_fget_max_packet_size
    76aa876 rename url_fsize -> avio_size
    e519753 deprecate url_fgetc
    655e45e deprecate url_fgets
    a2704c9 rename url_ftell -> avio_tell
    e16ead0 deprecate get_strz() in favor of avio_get_str
    0300db8,2af07d3 rename url_fskip -> avio_skip
    6b4aa5d rename url_fseek -> avio_seek
    61840b4 deprecate put_tag
    22a3212 rename url_fopen/fclose -> avio_open/close.
    0ac8e2b deprecate put_nbyte
    77eb550 rename put_byte          -> avio_w8
                   put_[b/l]e<type>  -> avio_w[b/l]<type>
                   put_buffer        -> avio_write
    b7effd4 rename get_byte          -> avio_r8,
                   get_[b/l]e<type>  -> avio_r[b/l]<type>
                   get_buffer        -> avio_read
    b3db9ce deprecate get_partial_buffer
    8d9ac96 rename av_alloc_put_byte -> avio_alloc_context

2011-03-25 - 27ef7b1 / 34b47d7 - lavc 52.115.0 - AVCodecContext.audio_service_type
  Add audio_service_type field to AVCodecContext.

2011-03-17 - e309fdc - lavu 50.40.0 - pixfmt.h
  Add PIX_FMT_BGR48LE and PIX_FMT_BGR48BE pixel formats

2011-03-02 - 863c471 - lavf  52.103.0 - av_pkt_dump2, av_pkt_dump_log2
  Add new functions av_pkt_dump2, av_pkt_dump_log2 that uses the
  source stream timebase for outputting timestamps. Deprecate
  av_pkt_dump and av_pkt_dump_log.

2011-02-20 - e731b8d - lavf  52.102.0 - avio.h
  * e731b8d - rename init_put_byte() to ffio_init_context(), deprecating the
              original, and move it to a private header so it is no longer
              part of our public API. Instead, use av_alloc_put_byte().
  * ae628ec - rename ByteIOContext to AVIOContext.

2011-02-16 - 09d171b - lavf  52.101.0 - avformat.h
                       lavu  52.39.0  - parseutils.h
  * 610219a - Add av_ prefix to dump_format().
  * f6c7375 - Replace parse_date() in lavf with av_parse_time() in lavu.
  * ab0287f - Move find_info_tag from lavf to lavu and add av_prefix to it.

2011-02-15 - lavu 52.38.0 - merge libavcore
  libavcore is merged back completely into libavutil

2011-02-10 - 55bad0c - lavc 52.113.0 - vbv_delay
  Add vbv_delay field to AVCodecContext

2011-02-14 - 24a83bd - lavf 52.100.0 - AV_DISPOSITION_CLEAN_EFFECTS
  Add AV_DISPOSITION_CLEAN_EFFECTS disposition flag.

2011-02-14 - 910b5b8 - lavfi 1.76.0 - AVFilterLink sample_aspect_ratio
  Add sample_aspect_ratio field to AVFilterLink.

2011-02-10 - 12c14cd - lavf 52.99.0 - AVStream.disposition
  Add AV_DISPOSITION_HEARING_IMPAIRED and AV_DISPOSITION_VISUAL_IMPAIRED.

2011-02-09 - c0b102c - lavc 52.112.0 - avcodec_thread_init()
  Deprecate avcodec_thread_init()/avcodec_thread_free() use; instead
  set thread_count before calling avcodec_open.

2011-02-09 - 37b00b4 - lavc 52.111.0 - threading API
  Add CODEC_CAP_FRAME_THREADS with new restrictions on get_buffer()/
  release_buffer()/draw_horiz_band() callbacks for appropriate codecs.
  Add thread_type and active_thread_type fields to AVCodecContext.

2011-02-08 - 3940caa - lavf 52.98.0 - av_probe_input_buffer
  Add av_probe_input_buffer() to avformat.h for probing format from a
  ByteIOContext.

2011-02-06 - fe174fc - lavf 52.97.0 - avio.h
  Add flag for non-blocking protocols: URL_FLAG_NONBLOCK

2011-02-04 - f124b08 - lavf 52.96.0 - avformat_free_context()
  Add avformat_free_context() in avformat.h.

2011-02-03 - f5b82f4 - lavc 52.109.0 - add CODEC_ID_PRORES
  Add CODEC_ID_PRORES to avcodec.h.

2011-02-03 - fe9a3fb - lavc 52.109.0 - H.264 profile defines
  Add defines for H.264 * Constrained Baseline and Intra profiles

2011-02-02 - lavf 52.95.0
  * 50196a9 - add a new installed header version.h.
  * 4efd5cf, dccbd97, 93b78d1 - add several variants of public
    avio_{put,get}_str* functions.  Deprecate corresponding semi-public
    {put,get}_str*.

2011-02-02 - dfd2a00 - lavu 50.37.0 - log.h
  Make av_dlog public.

2011-01-31 - 7b3ea55 - lavfi 1.76.0 - vsrc_buffer
  Add sample_aspect_ratio fields to vsrc_buffer arguments

2011-01-31 - 910b5b8 - lavfi 1.75.0 - AVFilterLink sample_aspect_ratio
  Add sample_aspect_ratio field to AVFilterLink.

2011-01-15 - a242ac3 - lavfi 1.74.0 - AVFilterBufferRefAudioProps
  Rename AVFilterBufferRefAudioProps.samples_nb to nb_samples.

2011-01-14 - 7f88a5b - lavf 52.93.0 - av_metadata_copy()
  Add av_metadata_copy() in avformat.h.

2011-01-07 - 81c623f - lavc 52.107.0 - deprecate reordered_opaque
  Deprecate reordered_opaque in favor of pkt_pts/dts.

2011-01-07 - 1919fea - lavc 52.106.0 - pkt_dts
  Add pkt_dts to AVFrame, this will in the future allow multithreading decoders
  to not mess up dts.

2011-01-07 - 393cbb9 - lavc 52.105.0 - pkt_pts
  Add pkt_pts to AVFrame.

2011-01-07 - 060ec0a - lavc 52.104.0 - av_get_profile_name()
  Add av_get_profile_name to libavcodec/avcodec.h.

2010-12-27 - 0ccabee - lavfi 1.71.0 - AV_PERM_NEG_LINESIZES
  Add AV_PERM_NEG_LINESIZES in avfilter.h.

2010-12-27 - 9128ae0 - lavf 52.91.0 - av_find_best_stream()
  Add av_find_best_stream to libavformat/avformat.h.

2010-12-27 - 107a7e3 - lavf 52.90.0
  Add AVFMT_NOSTREAMS flag for formats with no streams,
  like e.g. text metadata.

2010-12-22 - 0328b9e - lavu 50.36.0 - file.h
  Add functions av_file_map() and av_file_unmap() in file.h.

2010-12-19 - 0bc55f5 - lavu 50.35.0 - error.h
  Add "not found" error codes:
  AVERROR_DEMUXER_NOT_FOUND
  AVERROR_MUXER_NOT_FOUND
  AVERROR_DECODER_NOT_FOUND
  AVERROR_ENCODER_NOT_FOUND
  AVERROR_PROTOCOL_NOT_FOUND
  AVERROR_FILTER_NOT_FOUND
  AVERROR_BSF_NOT_FOUND
  AVERROR_STREAM_NOT_FOUND

2010-12-09 - c61cdd0 - lavcore 0.16.0 - avcore.h
  Move AV_NOPTS_VALUE, AV_TIME_BASE, AV_TIME_BASE_Q symbols from
  avcodec.h to avcore.h.

2010-12-04 - 16cfc96 - lavc 52.98.0 - CODEC_CAP_NEG_LINESIZES
  Add CODEC_CAP_NEG_LINESIZES codec capability flag in avcodec.h.

2010-12-04 - bb4afa1 - lavu 50.34.0 - av_get_pix_fmt_string()
  Deprecate avcodec_pix_fmt_string() in favor of
  pixdesc.h/av_get_pix_fmt_string().

2010-12-04 - 4da12e3 - lavcore 0.15.0 - av_image_alloc()
  Add av_image_alloc() to libavcore/imgutils.h.

2010-12-02 - 037be76 - lavfi 1.67.0 - avfilter_graph_create_filter()
  Add function avfilter_graph_create_filter() in avfiltergraph.h.

2010-11-25 - 4723bc2 - lavfi 1.65.0 - avfilter_get_video_buffer_ref_from_arrays()
  Add function avfilter_get_video_buffer_ref_from_arrays() in
  avfilter.h.

2010-11-21 - 176a615 - lavcore 0.14.0 - audioconvert.h
  Add a public audio channel API in audioconvert.h, and deprecate the
  corresponding functions in libavcodec:
  avcodec_get_channel_name()
  avcodec_get_channel_layout()
  avcodec_get_channel_layout_string()
  avcodec_channel_layout_num_channels()
  and the CH_* macros defined in libavcodec/avcodec.h.

2010-11-21 - 6bfc268 - lavf 52.85.0 - avformat.h
  Add av_append_packet().

2010-11-21 - a08d918 - lavc 52.97.0 - avcodec.h
  Add av_grow_packet().

2010-11-17 - 0985e1a - lavcore 0.13.0 - parseutils.h
  Add av_parse_color() declared in libavcore/parseutils.h.

2010-11-13 - cb2c971 - lavc 52.95.0 - AVCodecContext
  Add AVCodecContext.subtitle_header and AVCodecContext.subtitle_header_size
  fields.

2010-11-13 - 5aaea02 - lavfi 1.62.0 - avfiltergraph.h
  Make avfiltergraph.h public.

2010-11-13 - 4fcbb2a - lavfi 1.61.0 - avfiltergraph.h
  Remove declarations from avfiltergraph.h for the functions:
  avfilter_graph_check_validity()
  avfilter_graph_config_links()
  avfilter_graph_config_formats()
  which are now internal.
  Use avfilter_graph_config() instead.

2010-11-08 - d2af720 - lavu 50.33.0 - eval.h
  Deprecate functions:
  av_parse_and_eval_expr(),
  av_parse_expr(),
  av_eval_expr(),
  av_free_expr(),
  in favor of the functions:
  av_expr_parse_and_eval(),
  av_expr_parse(),
  av_expr_eval(),
  av_expr_free().

2010-11-08 - 24de0ed - lavfi 1.59.0 - avfilter_free()
  Rename avfilter_destroy() to avfilter_free().
  This change breaks libavfilter API/ABI.

2010-11-07 - 1e80a0e - lavfi 1.58.0 - avfiltergraph.h
  Remove graphparser.h header, move AVFilterInOut and
  avfilter_graph_parse() declarations to libavfilter/avfiltergraph.h.

2010-11-07 - 7313132 - lavfi 1.57.0 - AVFilterInOut
  Rename field AVFilterInOut.filter to AVFilterInOut.filter_ctx.
  This change breaks libavfilter API.

2010-11-04 - 97dd1e4 - lavfi 1.56.0 - avfilter_graph_free()
  Rename avfilter_graph_destroy() to avfilter_graph_free().
  This change breaks libavfilter API/ABI.

2010-11-04 - e15aeea - lavfi 1.55.0 - avfilter_graph_alloc()
  Add avfilter_graph_alloc() to libavfilter/avfiltergraph.h.

2010-11-02 - 6f84cd1 - lavcore 0.12.0 - av_get_bits_per_sample_fmt()
  Add av_get_bits_per_sample_fmt() to libavcore/samplefmt.h and
  deprecate av_get_bits_per_sample_format().

2010-11-02 - d63e456 - lavcore 0.11.0 - samplefmt.h
  Add sample format functions in libavcore/samplefmt.h:
  av_get_sample_fmt_name(),
  av_get_sample_fmt(),
  av_get_sample_fmt_string(),
  and deprecate the corresponding libavcodec/audioconvert.h functions:
  avcodec_get_sample_fmt_name(),
  avcodec_get_sample_fmt(),
  avcodec_sample_fmt_string().

2010-11-02 - 262d1c5 - lavcore 0.10.0 - samplefmt.h
  Define enum AVSampleFormat in libavcore/samplefmt.h, deprecate enum
  SampleFormat.

2010-10-16 - 2a24df9 - lavfi 1.52.0 - avfilter_graph_config()
  Add the function avfilter_graph_config() in avfiltergraph.h.

2010-10-15 - 03700d3 - lavf 52.83.0 - metadata API
  Change demuxers to export metadata in generic format and
  muxers to accept generic format. Deprecate the public
  conversion API.

2010-10-10 - 867ae7a - lavfi 1.49.0 - AVFilterLink.time_base
  Add time_base field to AVFilterLink.

2010-09-27 - c85eef4 - lavu 50.31.0 - av_set_options_string()
  Move av_set_options_string() from libavfilter/parseutils.h to
  libavutil/opt.h.

2010-09-27 - acc0490 - lavfi 1.47.0 - AVFilterLink
  Make the AVFilterLink fields srcpad and dstpad store the pointers to
  the source and destination pads, rather than their indexes.

2010-09-27 - 372e288 - lavu 50.30.0 - av_get_token()
  Move av_get_token() from libavfilter/parseutils.h to
  libavutil/avstring.h.

2010-09-26 - 635d4ae - lsws 0.12.0 - swscale.h
  Add the functions sws_alloc_context() and sws_init_context().

2010-09-26 - 6ed0404 - lavu 50.29.0 - opt.h
  Move libavcodec/opt.h to libavutil/opt.h.

2010-09-24 - 1c1c80f - lavu 50.28.0 - av_log_set_flags()
  Default of av_log() changed due to many problems to the old no repeat
  detection. Read the docs of AV_LOG_SKIP_REPEATED in log.h before
  enabling it for your app!.

2010-09-24 - f66eb58 - lavc 52.90.0 - av_opt_show2()
  Deprecate av_opt_show() in favor or av_opt_show2().

2010-09-14 - bc6f0af - lavu 50.27.0 - av_popcount()
  Add av_popcount() to libavutil/common.h.

2010-09-08 - c6c98d0 - lavu 50.26.0 - av_get_cpu_flags()
  Add av_get_cpu_flags().

2010-09-07 - 34017fd - lavcore 0.9.0 - av_image_copy()
  Add av_image_copy().

2010-09-07 - 9686abb - lavcore 0.8.0 - av_image_copy_plane()
  Add av_image_copy_plane().

2010-09-07 - 9b7269e - lavcore 0.7.0 - imgutils.h
  Adopt hierarchical scheme for the imgutils.h function names,
  deprecate the old names.

2010-09-04 - 7160bb7 - lavu 50.25.0 - AV_CPU_FLAG_*
  Deprecate the FF_MM_* flags defined in libavcodec/avcodec.h in favor
  of the AV_CPU_FLAG_* flags defined in libavutil/cpu.h.

2010-08-26 - 5da19b5 - lavc 52.87.0 - avcodec_get_channel_layout()
  Add avcodec_get_channel_layout() in audioconvert.h.

2010-08-20 - e344336 - lavcore 0.6.0 - av_fill_image_max_pixsteps()
  Rename av_fill_image_max_pixstep() to av_fill_image_max_pixsteps().

2010-08-18 - a6ddf8b - lavcore 0.5.0 - av_fill_image_max_pixstep()
  Add av_fill_image_max_pixstep() in imgutils.h.

2010-08-17 - 4f2d2e4 - lavu 50.24.0 - AV_NE()
  Add the AV_NE macro.

2010-08-17 - ad2c950 - lavfi 1.36.0 - audio framework
  Implement AVFilterBufferRefAudioProps struct for audio properties,
  get_audio_buffer(), filter_samples() functions and related changes.

2010-08-12 - 81c1eca - lavcore 0.4.0 - av_get_image_linesize()
  Add av_get_image_linesize() in imgutils.h.

2010-08-11 - c1db7bf - lavfi 1.34.0 - AVFilterBufferRef
  Resize data and linesize arrays in AVFilterBufferRef to 8.

  This change breaks libavfilter API/ABI.

2010-08-11 - 9f08d80 - lavc 52.85.0 - av_picture_data_copy()
  Add av_picture_data_copy in avcodec.h.

2010-08-11 - 84c0386 - lavfi 1.33.0 - avfilter_open()
  Change avfilter_open() signature:
  AVFilterContext *avfilter_open(AVFilter *filter, const char *inst_name) ->
  int avfilter_open(AVFilterContext **filter_ctx, AVFilter *filter, const char *inst_name);

  This change breaks libavfilter API/ABI.

2010-08-11 - cc80caf - lavfi 1.32.0 - AVFilterBufferRef
  Add a type field to AVFilterBufferRef, and move video specific
  properties to AVFilterBufferRefVideoProps.

  This change breaks libavfilter API/ABI.

2010-08-07 - 5d4890d - lavfi 1.31.0 - AVFilterLink
  Rename AVFilterLink fields:
  AVFilterLink.srcpic    ->  AVFilterLink.src_buf
  AVFilterLink.cur_pic   ->  AVFilterLink.cur_buf
  AVFilterLink.outpic    ->  AVFilterLink.out_buf

2010-08-07 - 7fce481 - lavfi 1.30.0
  Rename functions and fields:
  avfilter_(un)ref_pic       -> avfilter_(un)ref_buffer
  avfilter_copy_picref_props -> avfilter_copy_buffer_ref_props
  AVFilterBufferRef.pic      -> AVFilterBufferRef.buffer

2010-08-07 - ecc8dad - lavfi 1.29.0 - AVFilterBufferRef
  Rename AVFilterPicRef to AVFilterBufferRef.

2010-08-07 - d54e094 - lavfi 1.28.0 - AVFilterBuffer
  Move format field from AVFilterBuffer to AVFilterPicRef.

2010-08-06 - bf176f5 - lavcore 0.3.0 - av_check_image_size()
  Deprecate avcodec_check_dimensions() in favor of the function
  av_check_image_size() defined in libavcore/imgutils.h.

2010-07-30 - 56b5e9d - lavfi 1.27.0 - AVFilterBuffer
  Increase size of the arrays AVFilterBuffer.data and
  AVFilterBuffer.linesize from 4 to 8.

  This change breaks libavfilter ABI.

2010-07-29 - e7bd48a - lavcore 0.2.0 - imgutils.h
  Add functions av_fill_image_linesizes() and
  av_fill_image_pointers(), declared in libavcore/imgutils.h.

2010-07-27 - 126b638 - lavcore 0.1.0 - parseutils.h
  Deprecate av_parse_video_frame_size() and av_parse_video_frame_rate()
  defined in libavcodec in favor of the newly added functions
  av_parse_video_size() and av_parse_video_rate() declared in
  libavcore/parseutils.h.

2010-07-23 - 4485247 - lavu 50.23.0 - mathematics.h
  Add the M_PHI constant definition.

2010-07-22 - bdab614 - lavfi 1.26.0 - media format generalization
  Add a type field to AVFilterLink.

  Change the field types:
  enum PixelFormat format   -> int format   in AVFilterBuffer
  enum PixelFormat *formats -> int *formats in AVFilterFormats
  enum PixelFormat *format  -> int format   in AVFilterLink

  Change the function signatures:
  AVFilterFormats *avfilter_make_format_list(const enum PixelFormat *pix_fmts); ->
  AVFilterFormats *avfilter_make_format_list(const int *fmts);

  int avfilter_add_colorspace(AVFilterFormats **avff, enum PixelFormat pix_fmt); ->
  int avfilter_add_format    (AVFilterFormats **avff, int fmt);

  AVFilterFormats *avfilter_all_colorspaces(void); ->
  AVFilterFormats *avfilter_all_formats    (enum AVMediaType type);

  This change breaks libavfilter API/ABI.

2010-07-21 - aac6ca6 - lavcore 0.0.0
  Add libavcore.

2010-07-17 - b5c582f - lavfi 1.25.0 - AVFilterBuffer
  Remove w and h fields from AVFilterBuffer.

2010-07-17 - f0d77b2 - lavfi 1.24.0 - AVFilterBuffer
  Rename AVFilterPic to AVFilterBuffer.

2010-07-17 - 57fe80f - lavf 52.74.0 - url_fskip()
  Make url_fskip() return an int error code instead of void.

2010-07-11 - 23940f1 - lavc 52.83.0
  Add AVCodecContext.lpc_type and AVCodecContext.lpc_passes fields.
  Add AVLPCType enum.
  Deprecate AVCodecContext.use_lpc.

2010-07-11 - e1d7c88 - lavc 52.82.0 - avsubtitle_free()
  Add a function for free the contents of a AVSubtitle generated by
  avcodec_decode_subtitle.

2010-07-11 - b91d08f - lavu 50.22.0 - bswap.h and intreadwrite.h
  Make the bswap.h and intreadwrite.h API public.

2010-07-08 - ce1cd1c - lavu 50.21.0 - pixdesc.h
  Rename read/write_line() to av_read/write_image_line().

2010-07-07 - 4d508e4 - lavfi 1.21.0 - avfilter_copy_picref_props()
  Add avfilter_copy_picref_props().

2010-07-03 - 2d525ef - lavc 52.79.0
  Add FF_COMPLIANCE_UNOFFICIAL and change all instances of
  FF_COMPLIANCE_INOFFICIAL to use FF_COMPLIANCE_UNOFFICIAL.

2010-07-02 - 89eec74 - lavu 50.20.0 - lfg.h
  Export av_lfg_init(), av_lfg_get(), av_mlfg_get(), and av_bmg_get() through
  lfg.h.

2010-06-28 - a52e2c3 - lavfi 1.20.1 - av_parse_color()
  Extend av_parse_color() syntax, make it accept an alpha value specifier and
  set the alpha value to 255 by default.

2010-06-22 - 735cf6b - lavf 52.71.0 - URLProtocol.priv_data_size, priv_data_class
  Add priv_data_size and priv_data_class to URLProtocol.

2010-06-22 - ffbb289 - lavf 52.70.0 - url_alloc(), url_connect()
  Add url_alloc() and url_connect().

2010-06-22 - 9b07a2d - lavf 52.69.0 - av_register_protocol2()
  Add av_register_protocol2(), deprecating av_register_protocol().

2010-06-09 - 65db058 - lavu 50.19.0 - av_compare_mod()
  Add av_compare_mod() to libavutil/mathematics.h.

2010-06-05 - 0b99215 - lavu 50.18.0 - eval API
  Make the eval API public.

2010-06-04 - 31878fc - lavu 50.17.0 - AV_BASE64_SIZE
  Add AV_BASE64_SIZE() macro.

2010-06-02 - 7e566bb - lavc 52.73.0 - av_get_codec_tag_string()
  Add av_get_codec_tag_string().


-------- 8< --------- FFmpeg 0.6 was cut here -------- 8< ---------

2010-06-01 - 2b99142 - lsws 0.11.0 - convertPalette API
  Add sws_convertPalette8ToPacked32() and sws_convertPalette8ToPacked24().

2010-05-26 - 93ebfee - lavc 52.72.0 - CODEC_CAP_EXPERIMENTAL
  Add CODEC_CAP_EXPERIMENTAL flag.
  NOTE: this was backported to 0.6

2010-05-23 - 9977863 - lavu 50.16.0 - av_get_random_seed()
  Add av_get_random_seed().

2010-05-18 - 796ac23 - lavf 52.63.0 - AVFMT_FLAG_RTP_HINT
  Add AVFMT_FLAG_RTP_HINT as possible value for AVFormatContext.flags.
  NOTE: this was backported to 0.6

2010-05-09 - b6bc205 - lavfi 1.20.0 - AVFilterPicRef
  Add interlaced and top_field_first fields to AVFilterPicRef.

2010-05-01 - 8e2ee18 - lavf 52.62.0 - probe function
  Add av_probe_input_format2 to API, it allows ignoring probe
  results below given score and returns the actual probe score.

2010-04-01 - 3dd6180 - lavf 52.61.0 - metadata API
  Add a flag for av_metadata_set2() to disable overwriting of
  existing tags.

2010-04-01 - 0fb49b5 - lavc 52.66.0
  Add avcodec_get_edge_width().

2010-03-31 - d103218 - lavc 52.65.0
  Add avcodec_copy_context().

2010-03-31 - 1a70d12 - lavf 52.60.0 - av_match_ext()
  Make av_match_ext() public.

2010-03-31 - 1149150 - lavu 50.14.0 - AVMediaType
  Move AVMediaType enum from libavcodec to libavutil.

2010-03-31 - 72415b2 - lavc 52.64.0 - AVMediaType
  Define AVMediaType enum, and use it instead of enum CodecType, which
  is deprecated and will be dropped at the next major bump.

2010-03-25 - 8795823 - lavu 50.13.0 - av_strerror()
  Implement av_strerror().

2010-03-23 - e1484eb - lavc 52.60.0 - av_dct_init()
  Support DCT-I and DST-I.

2010-03-15 - b8819c8 - lavf 52.56.0 - AVFormatContext.start_time_realtime
  Add AVFormatContext.start_time_realtime field.

2010-03-13 - 5bb5c1d - lavfi 1.18.0 - AVFilterPicRef.pos
  Add AVFilterPicRef.pos field.

2010-03-13 - 60c144f - lavu 50.12.0 - error.h
  Move error code definitions from libavcodec/avcodec.h to
  the new public header libavutil/error.h.

2010-03-07 - c709483 - lavc 52.56.0 - avfft.h
  Add public FFT interface.

2010-03-06 - ac6ef86 - lavu 50.11.0 - av_stristr()
  Add av_stristr().

2010-03-03 - 4b83fc0 - lavu 50.10.0 - av_tree_enumerate()
  Add av_tree_enumerate().

2010-02-07 - b687c1a - lavu 50.9.0 - av_compare_ts()
  Add av_compare_ts().

2010-02-05 - 3f3dc76 - lsws 0.10.0 - sws_getCoefficients()
  Add sws_getCoefficients().

2010-02-01 - ca76a11 - lavf 52.50.0 - metadata API
  Add a list of generic tag names, change 'author' -> 'artist',
  'year' -> 'date'.

2010-01-30 - 80a07f6 - lavu 50.8.0 - av_get_pix_fmt()
  Add av_get_pix_fmt().

2010-01-21 - 01cc47d - lsws 0.9.0 - sws_scale()
  Change constness attributes of sws_scale() parameters.

2010-01-10 - 3fb8e77 - lavfi 1.15.0 - avfilter_graph_config_links()
  Add a log_ctx parameter to avfilter_graph_config_links().

2010-01-07 - 8e9767f - lsws 0.8.0 - sws_isSupported{In,Out}put()
  Add sws_isSupportedInput() and sws_isSupportedOutput() functions.

2010-01-06 - c1d662f - lavfi 1.14.0 - avfilter_add_colorspace()
  Change the avfilter_add_colorspace() signature, make it accept an
  (AVFilterFormats **) rather than an (AVFilterFormats *) as before.

2010-01-03 - 4fd1f18 - lavfi 1.13.0 - avfilter_add_colorspace()
  Add avfilter_add_colorspace().

2010-01-02 - 8eb631f - lavf 52.46.0 - av_match_ext()
  Add av_match_ext(), it should be used in place of match_ext().

2010-01-01 - a1f547b - lavf 52.45.0 - av_guess_format()
  Add av_guess_format(), it should be used in place of guess_format().

2009-12-13 - a181981 - lavf 52.43.0 - metadata API
  Add av_metadata_set2(), AV_METADATA_DONT_STRDUP_KEY and
  AV_METADATA_DONT_STRDUP_VAL.

2009-12-13 - 277c733 - lavu 50.7.0 - avstring.h API
  Add av_d2str().

2009-12-13 - 02b398e - lavc 52.42.0 - AVStream
  Add avg_frame_rate.

2009-12-12 - 3ba69a1 - lavu 50.6.0 - av_bmg_next()
  Introduce the av_bmg_next() function.

2009-12-05 - a13a543 - lavfi 1.12.0 - avfilter_draw_slice()
  Add a slice_dir parameter to avfilter_draw_slice().

2009-11-26 - 4cc3f6a - lavfi 1.11.0 - AVFilter
  Remove the next field from AVFilter, this is not anymore required.

2009-11-25 - 1433c4a - lavfi 1.10.0 - avfilter_next()
  Introduce the avfilter_next() function.

2009-11-25 - 86a60fa - lavfi 1.9.0 - avfilter_register()
  Change the signature of avfilter_register() to make it return an
  int. This is required since now the registration operation may fail.

2009-11-25 - 74a0059 - lavu 50.5.0 - pixdesc.h API
  Make the pixdesc.h API public.

2009-10-27 - 243110f - lavfi 1.5.0 - AVFilter.next
  Add a next field to AVFilter, this is used for simplifying the
  registration and management of the registered filters.

2009-10-23 - cccd292 - lavfi 1.4.1 - AVFilter.description
  Add a description field to AVFilter.

2009-10-19 - 6b5dc05 - lavfi 1.3.0 - avfilter_make_format_list()
  Change the interface of avfilter_make_format_list() from
  avfilter_make_format_list(int n, ...) to
  avfilter_make_format_list(enum PixelFormat *pix_fmts).

2009-10-18 - 0eb4ff9 - lavfi 1.0.0 - avfilter_get_video_buffer()
  Make avfilter_get_video_buffer() recursive and add the w and h
  parameters to it.

2009-10-07 - 46c40e4 - lavfi 0.5.1 - AVFilterPic
  Add w and h fields to AVFilterPic.

2009-06-22 - 92400be - lavf 52.34.1 - AVFormatContext.packet_size
  This is now an unsigned int instead of a signed int.

2009-06-19 - a4276ba - lavc 52.32.0 - AVSubtitle.pts
  Add a pts field to AVSubtitle which gives the subtitle packet pts
  in AV_TIME_BASE. Some subtitle de-/encoders (e.g. XSUB) will
  not work right without this.

2009-06-03 - 8f3f2e0 - lavc 52.30.2 - AV_PKT_FLAG_KEY
  PKT_FLAG_KEY has been deprecated and will be dropped at the next
  major version. Use AV_PKT_FLAG_KEY instead.

2009-06-01 - f988ce6 - lavc 52.30.0 - av_lockmgr_register()
  av_lockmgr_register() can be used to register a callback function
  that lavc (and in the future, libraries that depend on lavc) can use
  to implement mutexes. The application should provide a callback function
  that implements the AV_LOCK_* operations described in avcodec.h.
  When the lock manager is registered, FFmpeg is guaranteed to behave
  correctly in a multi-threaded application.

2009-04-30 - ce1d9c8 - lavc 52.28.0 - av_free_packet()
  av_free_packet() is no longer an inline function. It is now exported.

2009-04-11 - 80d403f - lavc 52.25.0 - deprecate av_destruct_packet_nofree()
  Please use NULL instead. This has been supported since r16506
  (lavf > 52.23.1, lavc > 52.10.0).

2009-04-07 - 7a00bba - lavc 52.23.0 - avcodec_decode_video/audio/subtitle
  The old decoding functions are deprecated, all new code should use the
  new functions avcodec_decode_video2(), avcodec_decode_audio3() and
  avcodec_decode_subtitle2(). These new functions take an AVPacket *pkt
  argument instead of a const uint8_t *buf / int buf_size pair.

2009-04-03 - 7b09db3 - lavu 50.3.0 - av_fifo_space()
  Introduce the av_fifo_space() function.

2009-04-02 - fabd246 - lavc 52.23.0 - AVPacket
  Move AVPacket declaration from libavformat/avformat.h to
  libavcodec/avcodec.h.

2009-03-22 - 6e08ca9 - lavu 50.2.0 - RGB32 pixel formats
  Convert the pixel formats PIX_FMT_ARGB, PIX_FMT_RGBA, PIX_FMT_ABGR,
  PIX_FMT_BGRA, which were defined as macros, into enum PixelFormat values.
  Conversely PIX_FMT_RGB32, PIX_FMT_RGB32_1, PIX_FMT_BGR32 and
  PIX_FMT_BGR32_1 are now macros.
  avcodec_get_pix_fmt() now recognizes the "rgb32" and "bgr32" aliases.
  Re-sort the enum PixelFormat list accordingly.
  This change breaks API/ABI backward compatibility.

2009-03-22 - f82674e - lavu 50.1.0 - PIX_FMT_RGB5X5 endian variants
  Add the enum PixelFormat values:
  PIX_FMT_RGB565BE, PIX_FMT_RGB565LE, PIX_FMT_RGB555BE, PIX_FMT_RGB555LE,
  PIX_FMT_BGR565BE, PIX_FMT_BGR565LE, PIX_FMT_BGR555BE, PIX_FMT_BGR555LE.

2009-03-21 - ee6624e - lavu 50.0.0  - av_random*
  The Mersenne Twister PRNG implemented through the av_random* functions
  was removed. Use the lagged Fibonacci PRNG through the av_lfg* functions
  instead.

2009-03-08 - 41dd680 - lavu 50.0.0  - AVFifoBuffer
  av_fifo_init, av_fifo_read, av_fifo_write and av_fifo_realloc were dropped
  and replaced by av_fifo_alloc, av_fifo_generic_read, av_fifo_generic_write
  and av_fifo_realloc2.
  In addition, the order of the function arguments of av_fifo_generic_read
  was changed to match av_fifo_generic_write.
  The AVFifoBuffer/struct AVFifoBuffer may only be used in an opaque way by
  applications, they may not use sizeof() or directly access members.

2009-03-01 - ec26457 - lavf 52.31.0 - Generic metadata API
  Introduce a new metadata API (see av_metadata_get() and friends).
  The old API is now deprecated and should not be used anymore. This especially
  includes the following structure fields:
    - AVFormatContext.title
    - AVFormatContext.author
    - AVFormatContext.copyright
    - AVFormatContext.comment
    - AVFormatContext.album
    - AVFormatContext.year
    - AVFormatContext.track
    - AVFormatContext.genre
    - AVStream.language
    - AVStream.filename
    - AVProgram.provider_name
    - AVProgram.name
    - AVChapter.title<|MERGE_RESOLUTION|>--- conflicted
+++ resolved
@@ -15,7 +15,10 @@
 
 API changes, most recent first:
 
-<<<<<<< HEAD
+2015-09-17 - xxxxxxx - lavc 57.3.100 / lavc 57.2.0 - d3d11va.h
+  Add av_d3d11va_alloc_context(). This function must from now on be used for
+  allocating AVD3D11VAContext.
+
 2015-09-15 - lavf 57.2.100 - avformat.h
   probesize and max_analyze_duration switched to 64bit, both
   are only accessible through AVOptions
@@ -29,13 +32,6 @@
   any printf() or other type sensitive code
 
 2015-xx-xx - lavu 55.0.100 / lavu 55.0.0
-=======
-2015-xx-xx - xxxxxxx - lavc 57.2.0 - d3d11va.h
-  Add av_d3d11va_alloc_context(). This function must from now on be used for
-  allocating AVD3D11VAContext.
-
-2015-xx-xx - lavu 55.0.0
->>>>>>> e3d4784e
   xxxxxxx - Change type of AVPixFmtDescriptor.flags from uint8_t to uint64_t.
   xxxxxxx - Change type of AVComponentDescriptor fields from uint16_t to int
             and drop bit packing.
