--- conflicted
+++ resolved
@@ -20,11 +20,7 @@
 	$(DEPYASM) $(YASMFLAGS) -I $(<D)/ -M -o $@ $< > $(@:.o=.d)
 	$(YASM) $(YASMFLAGS) -I $(<D)/ -o $@ $<
 
-<<<<<<< HEAD
-$(OBJS) $(OBJS:.o=.s) $(SUBDIR)%.ho $(TESTOBJS): CPPFLAGS += -DHAVE_AV_CONFIG_H
-=======
-$(OBJS) $(SUBDIR)%.h.o $(TESTOBJS): CPPFLAGS += -DHAVE_AV_CONFIG_H
->>>>>>> 5864eb42
+$(OBJS) $(OBJS:.o=.s) $(SUBDIR)%.h.o $(TESTOBJS): CPPFLAGS += -DHAVE_AV_CONFIG_H
 $(TESTOBJS): CPPFLAGS += -DTEST
 
 $(SUBDIR)$(LIBNAME): $(OBJS)
@@ -91,11 +87,7 @@
 	-$(RM) "$(LIBDIR)/$(LIBNAME)"
 
 uninstall-headers::
-<<<<<<< HEAD
-	$(RM) $(addprefix "$(INCINSTDIR)/",$(HEADERS)) $(addprefix "$(INCINSTDIR)/",$(BUILT_HEADERS))
-=======
 	$(RM) $(addprefix "$(INCINSTDIR)/",$(HEADERS) $(BUILT_HEADERS))
->>>>>>> 5864eb42
 	$(RM) "$(LIBDIR)/pkgconfig/lib$(NAME).pc"
 	-rmdir "$(INCINSTDIR)"
 endef
