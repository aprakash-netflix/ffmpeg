/*
 * copyright (c) 2006 Michael Niedermayer <michaelni@gmx.at>
 *
 * This file is part of FFmpeg.
 *
 * FFmpeg is free software; you can redistribute it and/or
 * modify it under the terms of the GNU Lesser General Public
 * License as published by the Free Software Foundation; either
 * version 2.1 of the License, or (at your option) any later version.
 *
 * FFmpeg is distributed in the hope that it will be useful,
 * but WITHOUT ANY WARRANTY; without even the implied warranty of
 * MERCHANTABILITY or FITNESS FOR A PARTICULAR PURPOSE.  See the GNU
 * Lesser General Public License for more details.
 *
 * You should have received a copy of the GNU Lesser General Public
 * License along with FFmpeg; if not, write to the Free Software
 * Foundation, Inc., 51 Franklin Street, Fifth Floor, Boston, MA 02110-1301 USA
 */

/**
 * @file
 * common internal API header
 */

#ifndef AVUTIL_INTERNAL_H
#define AVUTIL_INTERNAL_H

#if !defined(DEBUG) && !defined(NDEBUG)
#    define NDEBUG
#endif

#include <limits.h>
#include <stdint.h>
#include <stddef.h>
#include <assert.h>
#include "config.h"
#include "attributes.h"
#include "timer.h"
#include "cpu.h"
#include "dict.h"

#if ARCH_X86
#   include "x86/emms.h"
#endif

#ifndef emms_c
#   define emms_c()
#endif

#ifndef attribute_align_arg
#if ARCH_X86_32 && AV_GCC_VERSION_AT_LEAST(4,2)
#    define attribute_align_arg __attribute__((force_align_arg_pointer))
#else
#    define attribute_align_arg
#endif
#endif

#if defined(_MSC_VER) && CONFIG_SHARED
#    define av_export __declspec(dllimport)
#else
#    define av_export
#endif

#ifndef INT_BIT
#    define INT_BIT (CHAR_BIT * sizeof(int))
#endif

// Some broken preprocessors need a second expansion
// to be forced to tokenize __VA_ARGS__
#define E1(x) x

#define LOCAL_ALIGNED_A(a, t, v, s, o, ...)             \
    uint8_t la_##v[sizeof(t s o) + (a)];                \
    t (*v) o = (void *)FFALIGN((uintptr_t)la_##v, a)

#define LOCAL_ALIGNED_D(a, t, v, s, o, ...)             \
    DECLARE_ALIGNED(a, t, la_##v) s o;                  \
    t (*v) o = la_##v

#define LOCAL_ALIGNED(a, t, v, ...) E1(LOCAL_ALIGNED_A(a, t, v, __VA_ARGS__,,))

#if HAVE_LOCAL_ALIGNED_8
#   define LOCAL_ALIGNED_8(t, v, ...) E1(LOCAL_ALIGNED_D(8, t, v, __VA_ARGS__,,))
#else
#   define LOCAL_ALIGNED_8(t, v, ...) LOCAL_ALIGNED(8, t, v, __VA_ARGS__)
#endif

#if HAVE_LOCAL_ALIGNED_16
#   define LOCAL_ALIGNED_16(t, v, ...) E1(LOCAL_ALIGNED_D(16, t, v, __VA_ARGS__,,))
#else
#   define LOCAL_ALIGNED_16(t, v, ...) LOCAL_ALIGNED(16, t, v, __VA_ARGS__)
#endif

#define FF_ALLOC_OR_GOTO(ctx, p, size, label)\
{\
    p = av_malloc(size);\
    if (p == NULL && (size) != 0) {\
        av_log(ctx, AV_LOG_ERROR, "Cannot allocate memory.\n");\
        goto label;\
    }\
}

#define FF_ALLOCZ_OR_GOTO(ctx, p, size, label)\
{\
    p = av_mallocz(size);\
    if (p == NULL && (size) != 0) {\
        av_log(ctx, AV_LOG_ERROR, "Cannot allocate memory.\n");\
        goto label;\
    }\
}

#include "libm.h"

/**
 * Return NULL if CONFIG_SMALL is true, otherwise the argument
 * without modification. Used to disable the definition of strings
 * (for example AVCodec long_names).
 */
#if CONFIG_SMALL
#   define NULL_IF_CONFIG_SMALL(x) NULL
#else
#   define NULL_IF_CONFIG_SMALL(x) x
#endif

/**
 * Define a function with only the non-default version specified.
 *
 * On systems with ELF shared libraries, all symbols exported from
 * FFmpeg libraries are tagged with the name and major version of the
 * library to which they belong.  If a function is moved from one
 * library to another, a wrapper must be retained in the original
 * location to preserve binary compatibility.
 *
 * Functions defined with this macro will never be used to resolve
 * symbols by the build-time linker.
 *
 * @param type return type of function
 * @param name name of function
 * @param args argument list of function
 * @param ver  version tag to assign function
 */
#if HAVE_SYMVER_ASM_LABEL
#   define FF_SYMVER(type, name, args, ver)                     \
    type ff_##name args __asm__ (EXTERN_PREFIX #name "@" ver);  \
    type ff_##name args
#elif HAVE_SYMVER_GNU_ASM
#   define FF_SYMVER(type, name, args, ver)                             \
    __asm__ (".symver ff_" #name "," EXTERN_PREFIX #name "@" ver);      \
    type ff_##name args;                                                \
    type ff_##name args
#endif

/**
 * Return NULL if a threading library has not been enabled.
 * Used to disable threading functions in AVCodec definitions
 * when not needed.
 */
#if HAVE_THREADS
#   define ONLY_IF_THREADS_ENABLED(x) x
#else
#   define ONLY_IF_THREADS_ENABLED(x) NULL
#endif

<<<<<<< HEAD
#if HAVE_MMX_INLINE
/**
 * Empty mmx state.
 * this must be called between any dsp function and float/double code.
 * for example sin(); dsp->idct_put(); emms_c(); cos()
 */
static av_always_inline void emms_c(void)
{
    if(av_get_cpu_flags() & AV_CPU_FLAG_MMX)
        __asm__ volatile ("emms" ::: "memory");
}
#elif HAVE_MMX && HAVE_MM_EMPTY
#   include <mmintrin.h>
#   define emms_c _mm_empty
#elif HAVE_MMX && HAVE_YASM
#   include "libavutil/x86/emms.h"
#   define emms_c avpriv_emms_yasm
#else
#   define emms_c()
#endif /* HAVE_MMX_INLINE */

=======
>>>>>>> 4db96649
#endif /* AVUTIL_INTERNAL_H */<|MERGE_RESOLUTION|>--- conflicted
+++ resolved
@@ -162,28 +162,4 @@
 #   define ONLY_IF_THREADS_ENABLED(x) NULL
 #endif
 
-<<<<<<< HEAD
-#if HAVE_MMX_INLINE
-/**
- * Empty mmx state.
- * this must be called between any dsp function and float/double code.
- * for example sin(); dsp->idct_put(); emms_c(); cos()
- */
-static av_always_inline void emms_c(void)
-{
-    if(av_get_cpu_flags() & AV_CPU_FLAG_MMX)
-        __asm__ volatile ("emms" ::: "memory");
-}
-#elif HAVE_MMX && HAVE_MM_EMPTY
-#   include <mmintrin.h>
-#   define emms_c _mm_empty
-#elif HAVE_MMX && HAVE_YASM
-#   include "libavutil/x86/emms.h"
-#   define emms_c avpriv_emms_yasm
-#else
-#   define emms_c()
-#endif /* HAVE_MMX_INLINE */
-
-=======
->>>>>>> 4db96649
 #endif /* AVUTIL_INTERNAL_H */